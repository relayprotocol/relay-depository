--- conflicted
+++ resolved
@@ -1,918 +1,908 @@
-import * as anchor from "@coral-xyz/anchor";
-import {
-  TOKEN_PROGRAM_ID,
-  ASSOCIATED_TOKEN_PROGRAM_ID,
-  createMint,
-  createAssociatedTokenAccount,
-  getAssociatedTokenAddress,
-  mintTo,
-} from "@solana/spl-token";
-import {
-  PublicKey,
-  SystemProgram,
-  LAMPORTS_PER_SOL,
-  Keypair,
-} from "@solana/web3.js";
-import { assert } from "chai";
-import { sha256 } from "js-sha256";
-import nacl from "tweetnacl";
-
-import { RelayEscrow } from "../target/types/relay_escrow";
-
-describe("Relay Escrow", () => {
-  const provider = anchor.AnchorProvider.env();
-
-  // Configure the client to use the local cluster
-  anchor.setProvider(provider);
-
-  const program = anchor.workspace.RelayEscrow as anchor.Program<RelayEscrow>;
-
-  // Test accounts
-  const owner = Keypair.generate();
-  const allocator = Keypair.generate();
-  const user = Keypair.generate();
-  const recipient = Keypair.generate();
-
-  // PDAs
-  let relayEscrowPDA: PublicKey;
-  let vaultPDA: PublicKey;
-  let vaultBump: number;
-
-  // SPL Token test accounts
-  let mintKeypair: Keypair;
-  let mintPubkey: PublicKey;
-  let userTokenAccount: PublicKey;
-  let vaultTokenAccount: PublicKey;
-  let recipientTokenAccount: PublicKey;
-
-  before(async () => {
-    // Airdrop SOL to test accounts
-    await provider.connection.confirmTransaction(
-      await provider.connection.requestAirdrop(
-        owner.publicKey,
-        10 * LAMPORTS_PER_SOL
-      )
-    );
-    await provider.connection.confirmTransaction(
-      await provider.connection.requestAirdrop(
-        user.publicKey,
-        2 * LAMPORTS_PER_SOL
-      )
-    );
-
-    // Find PDAs
-    [relayEscrowPDA] = await PublicKey.findProgramAddress(
-      [Buffer.from("relay_escrow")],
-      program.programId
-    );
-
-    [vaultPDA, vaultBump] = await PublicKey.findProgramAddress(
-      [Buffer.from("vault")],
-      program.programId
-    );
-
-    // Setup SPL Token
-    mintKeypair = Keypair.generate();
-    mintPubkey = await createMint(
-      provider.connection,
-      owner,
-      owner.publicKey,
-      null,
-      9,
-      mintKeypair
-    );
-
-    // Create token accounts
-    userTokenAccount = await createAssociatedTokenAccount(
-      provider.connection,
-      owner,
-      mintPubkey,
-      user.publicKey
-    );
-
-    // Get vault token account address
-    vaultTokenAccount = await getAssociatedTokenAddress(
-      mintPubkey,
-      vaultPDA,
-      true // allowOwnerOffCurve - this is important for PDA
-    );
-
-    recipientTokenAccount = await createAssociatedTokenAccount(
-      provider.connection,
-      owner,
-      mintPubkey,
-      recipient.publicKey
-    );
-
-    // Mint tokens to user
-    await mintTo(
-      provider.connection,
-      owner,
-      mintPubkey,
-      userTokenAccount,
-      owner,
-      100 * LAMPORTS_PER_SOL
-    );
-  });
-
-  it("Initialize", async () => {
-    try {
-      await program.methods
-        .initialize()
-        .accountsPartial({
-          relayEscrow: relayEscrowPDA,
-          vault: vaultPDA,
-          owner: owner.publicKey,
-          allocator: allocator.publicKey,
-          systemProgram: SystemProgram.programId,
-        })
-        .signers([owner])
-        .rpc();
-
-      // Verify initialization
-      const relayEscrowAccount = await program.account.relayEscrow.fetch(
-        relayEscrowPDA
-      );
-      assert.ok(relayEscrowAccount.owner.equals(owner.publicKey));
-      assert.ok(relayEscrowAccount.allocator.equals(allocator.publicKey));
-      assert.equal(relayEscrowAccount.vaultBump, vaultBump);
-    } catch (error) {
-      console.error("Error during initialization:", error);
-      throw error;
-    }
-  });
-
-  it("Owner can set new allocator", async () => {
-    const newAllocator = Keypair.generate();
-
-    // Call set_allocator as owner
-    await program.methods
-      .setAllocator(newAllocator.publicKey)
-      .accountsPartial({
-        relayEscrow: relayEscrowPDA,
-        owner: owner.publicKey,
-      })
-      .signers([owner])
-      .rpc();
-
-    // Verify the allocator was updated
-    const relayEscrowAccount = await program.account.relayEscrow.fetch(
-      relayEscrowPDA
-    );
-    assert.ok(relayEscrowAccount.allocator.equals(newAllocator.publicKey));
-
-    // Reset allocator back to original for other tests
-    await program.methods
-      .setAllocator(allocator.publicKey)
-      .accountsPartial({
-        relayEscrow: relayEscrowPDA,
-        owner: owner.publicKey,
-      })
-      .signers([owner])
-      .rpc();
-  });
-
-  it("Non-owner cannot set new allocator", async () => {
-    const newAllocator = Keypair.generate();
-    const nonOwner = Keypair.generate();
-
-    // Airdrop some SOL to non-owner for transaction fee
-    await provider.connection.confirmTransaction(
-      await provider.connection.requestAirdrop(
-        nonOwner.publicKey,
-        LAMPORTS_PER_SOL
-      )
-    );
-
-    try {
-      // Attempt to call set_allocator as non-owner
-      await program.methods
-        .setAllocator(newAllocator.publicKey)
-        .accountsPartial({
-          relayEscrow: relayEscrowPDA,
-          owner: nonOwner.publicKey,
-        })
-        .signers([nonOwner])
-        .rpc();
-
-      assert.fail("Should have thrown error");
-    } catch (err) {
-      assert.include(err.message, "Unauthorized");
-    }
-
-    // Verify allocator was not changed
-    const relayEscrowAccount = await program.account.relayEscrow.fetch(
-      relayEscrowPDA
-    );
-    assert.ok(relayEscrowAccount.allocator.equals(allocator.publicKey));
-  });
-
-  it("Deposit native", async () => {
-    const depositAmount = LAMPORTS_PER_SOL;
-    const id = Array.from(Array(32).fill(1));
-
-    const userBalanceBefore = await provider.connection.getBalance(
-      user.publicKey
-    );
-    const vaultBalanceBefore = await provider.connection.getBalance(vaultPDA);
-
-    await program.methods
-<<<<<<< HEAD
-      .depositNative(new anchor.BN(depositAmount), id, user.publicKey)
-      .accounts({
-=======
-      .depositNative(new anchor.BN(depositAmount), id)
-      .accountsPartial({
->>>>>>> 66bc6d35
-        relayEscrow: relayEscrowPDA,
-        sender: user.publicKey,
-        depositor: user.publicKey,
-        vault: vaultPDA,
-        systemProgram: SystemProgram.programId,
-      })
-      .signers([user])
-      .rpc();
-
-    const userBalanceAfter = await provider.connection.getBalance(
-      user.publicKey
-    );
-    const vaultBalanceAfter = await provider.connection.getBalance(vaultPDA);
-
-    assert.equal(
-      userBalanceBefore - userBalanceAfter,
-      depositAmount,
-      "Incorrect SOL deduction from user"
-    );
-    assert.equal(
-      vaultBalanceAfter - vaultBalanceBefore,
-      depositAmount,
-      "Incorrect SOL addition to vault"
-    );
-  });
-
-  it("Deposit token", async () => {
-    const depositAmount = LAMPORTS_PER_SOL;
-    const id = Array.from(Buffer.alloc(32, 2));
-
-    try {
-      // Get initial balances
-      const userBalanceBefore =
-        await provider.connection.getTokenAccountBalance(userTokenAccount);
-
-      // Create vault token account if it doesn't exist
-      try {
-        await createAssociatedTokenAccount(
-          provider.connection,
-          owner, // payer
-          mintPubkey,
-          vaultPDA,
-          undefined,
-          undefined,
-          undefined,
-          true // allowOwnerOffCurve
-        );
-      } catch {
-        // Skip errors
-      }
-
-      // Deposit tokens
-      await program.methods
-<<<<<<< HEAD
-        .depositToken(new anchor.BN(depositAmount), id, user.publicKey)
-        .accounts({
-=======
-        .depositToken(new anchor.BN(depositAmount), id)
-        .accountsPartial({
->>>>>>> 66bc6d35
-          relayEscrow: relayEscrowPDA,
-          mint: mintPubkey,
-          sender: user.publicKey,
-          senderTokenAccount: userTokenAccount,
-          depositor: user.publicKey,
-          vaultTokenAccount: vaultTokenAccount,
-          vault: vaultPDA,
-          tokenProgram: TOKEN_PROGRAM_ID,
-          associatedTokenProgram: ASSOCIATED_TOKEN_PROGRAM_ID,
-          systemProgram: SystemProgram.programId,
-        })
-        .signers([user])
-        .rpc();
-
-      // Verify balances after deposit
-      const userBalanceAfter = await provider.connection.getTokenAccountBalance(
-        userTokenAccount
-      );
-      const vaultBalanceAfter =
-        await provider.connection.getTokenAccountBalance(vaultTokenAccount);
-
-      assert.equal(
-        Number(userBalanceBefore.value.amount) -
-          Number(userBalanceAfter.value.amount),
-        depositAmount,
-        "Incorrect token deduction from user"
-      );
-
-      assert.equal(
-        Number(vaultBalanceAfter.value.amount),
-        depositAmount,
-        "Incorrect token deduction from vault"
-      );
-    } catch (error) {
-      console.error("Error during token deposit:", error);
-      throw error;
-    }
-  });
-
-  it("Execute native transfer with allocator signature", async () => {
-    const transferAmount = LAMPORTS_PER_SOL / 10; // 0.1 SOL
-
-    // Create transfer request
-    const request = {
-      recipient: recipient.publicKey,
-      token: null, // SOL transfer
-      amount: new anchor.BN(transferAmount),
-      nonce: new anchor.BN(Date.now() + Math.floor(Math.random() * 1000)),
-      expiration: new anchor.BN(Math.floor(Date.now() / 1000) + 300),
-    };
-
-    const messagHash = hashRequest(request);
-
-    // Sign with allocator
-    const signature = nacl.sign.detached(messagHash, allocator.secretKey);
-
-    const recipientBalanceBefore = await provider.connection.getBalance(
-      recipient.publicKey
-    );
-    const vaultBalanceBefore = await provider.connection.getBalance(vaultPDA);
-
-    const requestPDA = await getUsedRequestPDA(request);
-
-    const hanlde = program.methods
-      .executeTransfer(request)
-      .accountsPartial({
-        mint: null,
-        vaultTokenAccount: null,
-        recipientTokenAccount: null,
-        relayEscrow: relayEscrowPDA,
-        executor: provider.wallet.publicKey,
-        recipient: recipient.publicKey,
-        vault: vaultPDA,
-        usedRequest: requestPDA,
-        tokenProgram: TOKEN_PROGRAM_ID,
-        associatedTokenProgram: ASSOCIATED_TOKEN_PROGRAM_ID,
-        systemProgram: SystemProgram.programId,
-        ixSysvar: anchor.web3.SYSVAR_INSTRUCTIONS_PUBKEY,
-      })
-      .preInstructions([
-        anchor.web3.Ed25519Program.createInstructionWithPublicKey({
-          publicKey: allocator.publicKey.toBytes(),
-          message: messagHash,
-          signature: signature,
-        }),
-      ]);
-    const events = (await hanlde.simulate()).events || [];
-    const TransferExecutedEvent = events.find(
-      (c) => c.name === "transferExecutedEvent"
-    );
-    assert.equal(
-      TransferExecutedEvent.data.executor.toBase58(),
-      provider.wallet.publicKey.toBase58(),
-      "Incorrect event executor"
-    );
-
-    assert.equal(
-      TransferExecutedEvent.data.id.toBase58(),
-      requestPDA.toBase58(),
-      "Incorrect event id"
-    );
-
-    assert.equal(
-      TransferExecutedEvent.data.request.recipient.toBase58(),
-      recipient.publicKey.toBase58(),
-      "Incorrect event recipient"
-    );
-
-    await hanlde.rpc();
-
-    const usedRequestState = await program.account.usedRequest.fetch(
-      requestPDA
-    );
-
-    const recipientBalanceAfter = await provider.connection.getBalance(
-      recipient.publicKey
-    );
-    const vaultBalanceAfter = await provider.connection.getBalance(vaultPDA);
-
-    assert.equal(usedRequestState.isUsed, true, "Incorrect usedRequest State");
-
-    assert.equal(
-      recipientBalanceAfter - recipientBalanceBefore,
-      transferAmount,
-      "Incorrect SOL transfer to recipient"
-    );
-    assert.equal(
-      vaultBalanceBefore - vaultBalanceAfter,
-      transferAmount,
-      "Incorrect SOL deduction from vault"
-    );
-  });
-
-  it("Execute token transfer with allocator signature", async () => {
-    const transferAmount = LAMPORTS_PER_SOL / 2; // 0.5 SOL
-
-    // Create transfer request
-    const request = {
-      recipient: recipient.publicKey,
-      token: mintPubkey, // SOL transfer
-      amount: new anchor.BN(transferAmount),
-      nonce: new anchor.BN(Date.now() + Math.floor(Math.random() * 1000)),
-      expiration: new anchor.BN(Math.floor(Date.now() / 1000) + 300),
-    };
-
-    const messagHash = hashRequest(request);
-
-    // Sign with allocator
-    const signature = nacl.sign.detached(messagHash, allocator.secretKey);
-
-    const recipientBalanceBefore =
-      await provider.connection.getTokenAccountBalance(recipientTokenAccount);
-    const vaultBalanceBefore = await provider.connection.getTokenAccountBalance(
-      vaultTokenAccount
-    );
-
-    const requestPDA = await getUsedRequestPDA(request);
-
-    await program.methods
-      .executeTransfer(request)
-      .accountsPartial({
-        mint: mintPubkey,
-        vaultTokenAccount,
-        recipientTokenAccount,
-        relayEscrow: relayEscrowPDA,
-        executor: provider.wallet.publicKey,
-        recipient: recipient.publicKey,
-        vault: vaultPDA,
-        usedRequest: requestPDA,
-        tokenProgram: TOKEN_PROGRAM_ID,
-        associatedTokenProgram: ASSOCIATED_TOKEN_PROGRAM_ID,
-        systemProgram: SystemProgram.programId,
-        ixSysvar: anchor.web3.SYSVAR_INSTRUCTIONS_PUBKEY,
-      })
-      .preInstructions([
-        anchor.web3.Ed25519Program.createInstructionWithPublicKey({
-          publicKey: allocator.publicKey.toBytes(),
-          message: messagHash,
-          signature: signature,
-        }),
-      ])
-      .rpc();
-
-    const usedRequestState = await program.account.usedRequest.fetch(
-      requestPDA
-    );
-
-    const recipientBalanceAfter =
-      await provider.connection.getTokenAccountBalance(recipientTokenAccount);
-    const vaultBalanceAfter = await provider.connection.getTokenAccountBalance(
-      vaultTokenAccount
-    );
-
-    assert.equal(usedRequestState.isUsed, true, "Incorrect usedRequest State");
-
-    assert.equal(
-      Number(recipientBalanceAfter.value.amount) -
-        Number(recipientBalanceBefore.value.amount),
-      transferAmount,
-      "Incorrect SPL transfer to recipient"
-    );
-    assert.equal(
-      Number(vaultBalanceBefore.value.amount) -
-        Number(vaultBalanceAfter.value.amount),
-      transferAmount,
-      "Incorrect SPL deduction from vault"
-    );
-  });
-
-  it("Should fail with invalid allocator signature", async () => {
-    const transferAmount = LAMPORTS_PER_SOL / 2;
-    const fakeAllocator = Keypair.generate();
-
-    const request = {
-      recipient: recipient.publicKey,
-      token: null,
-      amount: new anchor.BN(transferAmount),
-      nonce: new anchor.BN(Date.now() + Math.floor(Math.random() * 1000)),
-      expiration: new anchor.BN(Math.floor(Date.now() / 1000) + 300),
-    };
-
-    const messagHash = hashRequest(request);
-
-    // Create invalid signature with fake allocator
-    const invalidSignature = nacl.sign.detached(
-      messagHash,
-      fakeAllocator.secretKey
-    );
-
-    const requestPDA = await getUsedRequestPDA(request);
-
-    try {
-      await program.methods
-        .executeTransfer(request)
-        .accountsPartial({
-          mint: null,
-          vaultTokenAccount: null,
-          recipientTokenAccount: null,
-          relayEscrow: relayEscrowPDA,
-          executor: provider.wallet.publicKey,
-          recipient: recipient.publicKey,
-          vault: vaultPDA,
-          usedRequest: requestPDA,
-          tokenProgram: TOKEN_PROGRAM_ID,
-          associatedTokenProgram: ASSOCIATED_TOKEN_PROGRAM_ID,
-          systemProgram: SystemProgram.programId,
-          ixSysvar: anchor.web3.SYSVAR_INSTRUCTIONS_PUBKEY,
-        })
-        .preInstructions([
-          anchor.web3.Ed25519Program.createInstructionWithPublicKey({
-            publicKey: fakeAllocator.publicKey.toBytes(),
-            message: messagHash,
-            signature: invalidSignature,
-          }),
-        ])
-        .rpc();
-      assert.fail("Should have failed with invalid signature");
-    } catch (e) {
-      assert.include(e.message, "AllocatorSignerMismatch");
-    }
-  });
-
-  it("Should not allow double execution of same request", async () => {
-    const transferAmount = LAMPORTS_PER_SOL / 2;
-
-    const request = {
-      recipient: recipient.publicKey,
-      token: null,
-      amount: new anchor.BN(transferAmount),
-      nonce: new anchor.BN(Date.now() + Math.floor(Math.random() * 1000)),
-      expiration: new anchor.BN(Math.floor(Date.now() / 1000) + 300),
-    };
-
-    const messagHash = hashRequest(request);
-    const signature = nacl.sign.detached(messagHash, allocator.secretKey);
-    const requestPDA = await getUsedRequestPDA(request);
-
-    // First execution
-    await program.methods
-      .executeTransfer(request)
-      .accountsPartial({
-        mint: null,
-        vaultTokenAccount: null,
-        recipientTokenAccount: null,
-        relayEscrow: relayEscrowPDA,
-        executor: provider.wallet.publicKey,
-        recipient: recipient.publicKey,
-        vault: vaultPDA,
-        usedRequest: requestPDA,
-        tokenProgram: TOKEN_PROGRAM_ID,
-        associatedTokenProgram: ASSOCIATED_TOKEN_PROGRAM_ID,
-        systemProgram: SystemProgram.programId,
-        ixSysvar: anchor.web3.SYSVAR_INSTRUCTIONS_PUBKEY,
-      })
-      .preInstructions([
-        anchor.web3.Ed25519Program.createInstructionWithPublicKey({
-          publicKey: allocator.publicKey.toBytes(),
-          message: messagHash,
-          signature: signature,
-        }),
-      ])
-      .rpc();
-
-    // Second execution should fail
-    try {
-      await program.methods
-        .executeTransfer(request)
-        .accountsPartial({
-          mint: null,
-          vaultTokenAccount: null,
-          recipientTokenAccount: null,
-          relayEscrow: relayEscrowPDA,
-          executor: provider.wallet.publicKey,
-          recipient: recipient.publicKey,
-          vault: vaultPDA,
-          usedRequest: requestPDA,
-          tokenProgram: TOKEN_PROGRAM_ID,
-          associatedTokenProgram: ASSOCIATED_TOKEN_PROGRAM_ID,
-          systemProgram: SystemProgram.programId,
-          ixSysvar: anchor.web3.SYSVAR_INSTRUCTIONS_PUBKEY,
-        })
-        .preInstructions([
-          anchor.web3.Ed25519Program.createInstructionWithPublicKey({
-            publicKey: allocator.publicKey.toBytes(),
-            message: messagHash,
-            signature: signature,
-          }),
-        ])
-        .rpc();
-      assert.fail("Should have failed with request already used");
-    } catch (e) {
-      assert.include(e.message, "already in use");
-      assert.include(e.message, requestPDA.toBase58());
-    }
-  });
-
-  it("Execute multiple transfer requests in a single transaction", async () => {
-    const transferAmount = LAMPORTS_PER_SOL / 10; // 0.25 SOL each
-
-    // Create two transfer requests
-    const request1 = {
-      recipient: recipient.publicKey,
-      token: null, // SOL transfer
-      amount: new anchor.BN(transferAmount),
-      nonce: new anchor.BN(Date.now() + Math.floor(Math.random() * 1000)),
-      expiration: new anchor.BN(Math.floor(Date.now() / 1000) + 300),
-    };
-
-    const request2 = {
-      recipient: recipient.publicKey,
-      token: mintPubkey, // Token transfer
-      amount: new anchor.BN(transferAmount),
-      nonce: new anchor.BN(Date.now() + Math.floor(Math.random() * 1000)),
-      expiration: new anchor.BN(Math.floor(Date.now() / 1000) + 300),
-    };
-
-    // Encode messages and create signatures
-    const message1Hash = hashRequest(request1);
-    const message2Hash = hashRequest(request2);
-
-    const signature1 = nacl.sign.detached(message1Hash, allocator.secretKey);
-    const signature2 = nacl.sign.detached(message2Hash, allocator.secretKey);
-
-    // Get PDAs
-    const requestPDA1 = await getUsedRequestPDA(request1);
-    const requestPDA2 = await getUsedRequestPDA(request2);
-
-    // Get initial balances
-    const recipientSOLBefore = await provider.connection.getBalance(
-      recipient.publicKey
-    );
-    const vaultSOLBefore = await provider.connection.getBalance(vaultPDA);
-    const recipientTokenBefore =
-      await provider.connection.getTokenAccountBalance(recipientTokenAccount);
-    const vaultTokenBefore = await provider.connection.getTokenAccountBalance(
-      vaultTokenAccount
-    );
-
-    // Create transaction with multiple instructions
-    const tx = new anchor.web3.Transaction();
-
-    // Add first transfer (SOL)
-    tx.add(
-      anchor.web3.Ed25519Program.createInstructionWithPublicKey({
-        publicKey: allocator.publicKey.toBytes(),
-        message: message1Hash,
-        signature: signature1,
-      })
-    );
-
-    tx.add(
-      await program.methods
-        .executeTransfer(request1)
-        .accountsPartial({
-          mint: null,
-          vaultTokenAccount: null,
-          recipientTokenAccount: null,
-          relayEscrow: relayEscrowPDA,
-          executor: provider.wallet.publicKey,
-          recipient: recipient.publicKey,
-          vault: vaultPDA,
-          usedRequest: requestPDA1,
-          tokenProgram: TOKEN_PROGRAM_ID,
-          associatedTokenProgram: ASSOCIATED_TOKEN_PROGRAM_ID,
-          systemProgram: SystemProgram.programId,
-          ixSysvar: anchor.web3.SYSVAR_INSTRUCTIONS_PUBKEY,
-        })
-        .instruction()
-    );
-
-    // Add second transfer (Token)
-    tx.add(
-      anchor.web3.Ed25519Program.createInstructionWithPublicKey({
-        publicKey: allocator.publicKey.toBytes(),
-        message: message2Hash,
-        signature: signature2,
-      })
-    );
-
-    tx.add(
-      await program.methods
-        .executeTransfer(request2)
-        .accountsPartial({
-          mint: mintPubkey,
-          vaultTokenAccount,
-          recipientTokenAccount,
-          relayEscrow: relayEscrowPDA,
-          executor: provider.wallet.publicKey,
-          recipient: recipient.publicKey,
-          vault: vaultPDA,
-          usedRequest: requestPDA2,
-          tokenProgram: TOKEN_PROGRAM_ID,
-          associatedTokenProgram: ASSOCIATED_TOKEN_PROGRAM_ID,
-          systemProgram: SystemProgram.programId,
-          ixSysvar: anchor.web3.SYSVAR_INSTRUCTIONS_PUBKEY,
-        })
-        .instruction()
-    );
-
-    // Send transaction
-    await provider.sendAndConfirm(tx);
-
-    // Verify execution
-    const usedRequestState1 = await program.account.usedRequest.fetch(
-      requestPDA1
-    );
-    const usedRequestState2 = await program.account.usedRequest.fetch(
-      requestPDA2
-    );
-
-    assert.equal(
-      usedRequestState1.isUsed,
-      true,
-      "First request should be marked as used"
-    );
-    assert.equal(
-      usedRequestState2.isUsed,
-      true,
-      "Second request should be marked as used"
-    );
-
-    // Verify balances
-    const recipientSOLAfter = await provider.connection.getBalance(
-      recipient.publicKey
-    );
-    const vaultSOLAfter = await provider.connection.getBalance(vaultPDA);
-    const recipientTokenAfter =
-      await provider.connection.getTokenAccountBalance(recipientTokenAccount);
-    const vaultTokenAfter = await provider.connection.getTokenAccountBalance(
-      vaultTokenAccount
-    );
-
-    // Verify SOL transfer
-    assert.equal(
-      recipientSOLAfter - recipientSOLBefore,
-      transferAmount,
-      "Incorrect SOL transfer amount"
-    );
-    assert.equal(
-      vaultSOLBefore - vaultSOLAfter,
-      transferAmount,
-      "Incorrect SOL deduction from vault"
-    );
-
-    // Verify Token transfer
-    assert.equal(
-      Number(recipientTokenAfter.value.amount) -
-        Number(recipientTokenBefore.value.amount),
-      transferAmount,
-      "Incorrect token transfer amount"
-    );
-    assert.equal(
-      Number(vaultTokenBefore.value.amount) -
-        Number(vaultTokenAfter.value.amount),
-      transferAmount,
-      "Incorrect token deduction from vault"
-    );
-  });
-
-  it("Should fail executing multiple transfer request if one signature is invalid", async () => {
-    const transferAmount = LAMPORTS_PER_SOL / 10;
-
-    // Create two transfer requests
-    const request1 = {
-      recipient: recipient.publicKey,
-      token: null,
-      amount: new anchor.BN(transferAmount),
-      nonce: new anchor.BN(Date.now() + Math.floor(Math.random() * 1000)),
-      expiration: new anchor.BN(Math.floor(Date.now() / 1000) + 300),
-    };
-    const request2 = {
-      recipient: recipient.publicKey,
-      token: null,
-      amount: new anchor.BN(transferAmount),
-      nonce: new anchor.BN(Date.now() + Math.floor(Math.random() * 1000)),
-      expiration: new anchor.BN(Math.floor(Date.now() / 1000) + 300),
-    };
-
-    const message1Hash = hashRequest(request1);
-    const message2Hash = hashRequest(request2);
-
-    const signature1 = nacl.sign.detached(message1Hash, allocator.secretKey);
-
-    // Use wrong signer for second signature
-    const fakeAllocator = Keypair.generate();
-    const signature2 = nacl.sign.detached(
-      message2Hash,
-      fakeAllocator.secretKey
-    );
-
-    const requestPDA1 = await getUsedRequestPDA(request1);
-    const requestPDA2 = await getUsedRequestPDA(request2);
-
-    const tx = new anchor.web3.Transaction();
-
-    // Add first transfer
-    tx.add(
-      anchor.web3.Ed25519Program.createInstructionWithPublicKey({
-        publicKey: allocator.publicKey.toBytes(),
-        message: message1Hash,
-        signature: signature1,
-      })
-    );
-
-    tx.add(
-      await program.methods
-        .executeTransfer(request1)
-        .accountsPartial({
-          mint: null,
-          vaultTokenAccount: null,
-          recipientTokenAccount: null,
-          relayEscrow: relayEscrowPDA,
-          executor: provider.wallet.publicKey,
-          recipient: recipient.publicKey,
-          vault: vaultPDA,
-          usedRequest: requestPDA1,
-          tokenProgram: TOKEN_PROGRAM_ID,
-          associatedTokenProgram: ASSOCIATED_TOKEN_PROGRAM_ID,
-          systemProgram: SystemProgram.programId,
-          ixSysvar: anchor.web3.SYSVAR_INSTRUCTIONS_PUBKEY,
-        })
-        .instruction()
-    );
-
-    // Add second transfer with invalid signature
-    tx.add(
-      anchor.web3.Ed25519Program.createInstructionWithPublicKey({
-        publicKey: fakeAllocator.publicKey.toBytes(),
-        message: message2Hash,
-        signature: signature2,
-      })
-    );
-
-    tx.add(
-      await program.methods
-        .executeTransfer(request2)
-        .accountsPartial({
-          mint: null,
-          vaultTokenAccount: null,
-          recipientTokenAccount: null,
-          relayEscrow: relayEscrowPDA,
-          executor: provider.wallet.publicKey,
-          recipient: recipient.publicKey,
-          vault: vaultPDA,
-          usedRequest: requestPDA2,
-          tokenProgram: TOKEN_PROGRAM_ID,
-          associatedTokenProgram: ASSOCIATED_TOKEN_PROGRAM_ID,
-          systemProgram: SystemProgram.programId,
-          ixSysvar: anchor.web3.SYSVAR_INSTRUCTIONS_PUBKEY,
-        })
-        .instruction()
-    );
-
-    try {
-      await provider.sendAndConfirm(tx);
-      assert.fail("Should fail due to invalid signature");
-    } catch (e) {
-      assert.include(e.message, "AllocatorSignerMismatch");
-
-      // Verify neither transfer was executed
-      try {
-        await program.account.usedRequest.fetch(requestPDA1);
-        assert.fail("First request should not exist");
-      } catch (e) {
-        assert.include(e.message, "Account does not exist");
-      }
-
-      try {
-        await program.account.usedRequest.fetch(requestPDA2);
-        assert.fail("Second request should not exist");
-      } catch (e) {
-        assert.include(e.message, "Account does not exist");
-      }
-    }
-  });
-
-  const hashRequest = (request: any) => {
-    const message = program.coder.types.encode("transferRequest", request);
-    const hashData = sha256.create();
-    hashData.update(message);
-    return Buffer.from(hashData.array());
-  };
-
-  const getUsedRequestPDA = async (request: any) => {
-    const requestHash = hashRequest(request);
-    const [pda] = await PublicKey.findProgramAddress(
-      [Buffer.from("used_request"), requestHash],
-      program.programId
-    );
-    return pda;
-  };
-});+// import * as anchor from "@coral-xyz/anchor";
+// import {
+//   TOKEN_PROGRAM_ID,
+//   ASSOCIATED_TOKEN_PROGRAM_ID,
+//   createMint,
+//   createAssociatedTokenAccount,
+//   getAssociatedTokenAddress,
+//   mintTo,
+// } from "@solana/spl-token";
+// import {
+//   PublicKey,
+//   SystemProgram,
+//   LAMPORTS_PER_SOL,
+//   Keypair,
+// } from "@solana/web3.js";
+// import { assert } from "chai";
+// import { sha256 } from "js-sha256";
+// import nacl from "tweetnacl";
+
+// import { RelayEscrow } from "../target/types/relay_escrow";
+
+// describe("Relay Escrow", () => {
+//   const provider = anchor.AnchorProvider.env();
+
+//   // Configure the client to use the local cluster
+//   anchor.setProvider(provider);
+
+//   const program = anchor.workspace.RelayEscrow as anchor.Program<RelayEscrow>;
+
+//   // Test accounts
+//   const owner = Keypair.generate();
+//   const allocator = Keypair.generate();
+//   const user = Keypair.generate();
+//   const recipient = Keypair.generate();
+
+//   // PDAs
+//   let relayEscrowPDA: PublicKey;
+//   let vaultPDA: PublicKey;
+//   let vaultBump: number;
+
+//   // SPL Token test accounts
+//   let mintKeypair: Keypair;
+//   let mintPubkey: PublicKey;
+//   let userTokenAccount: PublicKey;
+//   let vaultTokenAccount: PublicKey;
+//   let recipientTokenAccount: PublicKey;
+
+//   before(async () => {
+//     // Airdrop SOL to test accounts
+//     await provider.connection.confirmTransaction(
+//       await provider.connection.requestAirdrop(
+//         owner.publicKey,
+//         10 * LAMPORTS_PER_SOL
+//       )
+//     );
+//     await provider.connection.confirmTransaction(
+//       await provider.connection.requestAirdrop(
+//         user.publicKey,
+//         2 * LAMPORTS_PER_SOL
+//       )
+//     );
+
+//     // Find PDAs
+//     [relayEscrowPDA] = await PublicKey.findProgramAddress(
+//       [Buffer.from("relay_escrow")],
+//       program.programId
+//     );
+
+//     [vaultPDA, vaultBump] = await PublicKey.findProgramAddress(
+//       [Buffer.from("vault")],
+//       program.programId
+//     );
+
+//     // Setup SPL Token
+//     mintKeypair = Keypair.generate();
+//     mintPubkey = await createMint(
+//       provider.connection,
+//       owner,
+//       owner.publicKey,
+//       null,
+//       9,
+//       mintKeypair
+//     );
+
+//     // Create token accounts
+//     userTokenAccount = await createAssociatedTokenAccount(
+//       provider.connection,
+//       owner,
+//       mintPubkey,
+//       user.publicKey
+//     );
+
+//     // Get vault token account address
+//     vaultTokenAccount = await getAssociatedTokenAddress(
+//       mintPubkey,
+//       vaultPDA,
+//       true // allowOwnerOffCurve - this is important for PDA
+//     );
+
+//     recipientTokenAccount = await createAssociatedTokenAccount(
+//       provider.connection,
+//       owner,
+//       mintPubkey,
+//       recipient.publicKey
+//     );
+
+//     // Mint tokens to user
+//     await mintTo(
+//       provider.connection,
+//       owner,
+//       mintPubkey,
+//       userTokenAccount,
+//       owner,
+//       100 * LAMPORTS_PER_SOL
+//     );
+//   });
+
+//   it("Initialize", async () => {
+//     try {
+//       await program.methods
+//         .initialize()
+//         .accountsPartial({
+//           relayEscrow: relayEscrowPDA,
+//           vault: vaultPDA,
+//           owner: owner.publicKey,
+//           allocator: allocator.publicKey,
+//           systemProgram: SystemProgram.programId,
+//         })
+//         .signers([owner])
+//         .rpc();
+
+//       // Verify initialization
+//       const relayEscrowAccount = await program.account.relayEscrow.fetch(
+//         relayEscrowPDA
+//       );
+//       assert.ok(relayEscrowAccount.owner.equals(owner.publicKey));
+//       assert.ok(relayEscrowAccount.allocator.equals(allocator.publicKey));
+//       assert.equal(relayEscrowAccount.vaultBump, vaultBump);
+//     } catch (error) {
+//       console.error("Error during initialization:", error);
+//       throw error;
+//     }
+//   });
+
+//   it("Owner can set new allocator", async () => {
+//     const newAllocator = Keypair.generate();
+
+//     // Call set_allocator as owner
+//     await program.methods
+//       .setAllocator(newAllocator.publicKey)
+//       .accountsPartial({
+//         relayEscrow: relayEscrowPDA,
+//         owner: owner.publicKey,
+//       })
+//       .signers([owner])
+//       .rpc();
+
+//     // Verify the allocator was updated
+//     const relayEscrowAccount = await program.account.relayEscrow.fetch(
+//       relayEscrowPDA
+//     );
+//     assert.ok(relayEscrowAccount.allocator.equals(newAllocator.publicKey));
+
+//     // Reset allocator back to original for other tests
+//     await program.methods
+//       .setAllocator(allocator.publicKey)
+//       .accountsPartial({
+//         relayEscrow: relayEscrowPDA,
+//         owner: owner.publicKey,
+//       })
+//       .signers([owner])
+//       .rpc();
+//   });
+
+//   it("Non-owner cannot set new allocator", async () => {
+//     const newAllocator = Keypair.generate();
+//     const nonOwner = Keypair.generate();
+
+//     // Airdrop some SOL to non-owner for transaction fee
+//     await provider.connection.confirmTransaction(
+//       await provider.connection.requestAirdrop(
+//         nonOwner.publicKey,
+//         LAMPORTS_PER_SOL
+//       )
+//     );
+
+//     try {
+//       // Attempt to call set_allocator as non-owner
+//       await program.methods
+//         .setAllocator(newAllocator.publicKey)
+//         .accountsPartial({
+//           relayEscrow: relayEscrowPDA,
+//           owner: nonOwner.publicKey,
+//         })
+//         .signers([nonOwner])
+//         .rpc();
+
+//       assert.fail("Should have thrown error");
+//     } catch (err) {
+//       assert.include(err.message, "Unauthorized");
+//     }
+
+//     // Verify allocator was not changed
+//     const relayEscrowAccount = await program.account.relayEscrow.fetch(
+//       relayEscrowPDA
+//     );
+//     assert.ok(relayEscrowAccount.allocator.equals(allocator.publicKey));
+//   });
+
+//   it("Deposit native", async () => {
+//     const depositAmount = LAMPORTS_PER_SOL;
+//     const id = Array.from(Array(32).fill(1));
+
+//     const userBalanceBefore = await provider.connection.getBalance(
+//       user.publicKey
+//     );
+//     const vaultBalanceBefore = await provider.connection.getBalance(vaultPDA);
+
+//     await program.methods
+//     .depositNative(new anchor.BN(depositAmount), id, user.publicKey)
+//       .accountsPartial({
+//         relayEscrow: relayEscrowPDA,
+//         sender: user.publicKey,
+//         depositor: user.publicKey,
+//         vault: vaultPDA,
+//         systemProgram: SystemProgram.programId,
+//       })
+//       .signers([user])
+//       .rpc();
+
+//     const userBalanceAfter = await provider.connection.getBalance(
+//       user.publicKey
+//     );
+//     const vaultBalanceAfter = await provider.connection.getBalance(vaultPDA);
+
+//     assert.equal(
+//       userBalanceBefore - userBalanceAfter,
+//       depositAmount,
+//       "Incorrect SOL deduction from user"
+//     );
+//     assert.equal(
+//       vaultBalanceAfter - vaultBalanceBefore,
+//       depositAmount,
+//       "Incorrect SOL addition to vault"
+//     );
+//   });
+
+//   it("Deposit token", async () => {
+//     const depositAmount = LAMPORTS_PER_SOL;
+//     const id = Array.from(Buffer.alloc(32, 2));
+
+//     try {
+//       // Get initial balances
+//       const userBalanceBefore =
+//         await provider.connection.getTokenAccountBalance(userTokenAccount);
+
+//       // Create vault token account if it doesn't exist
+//       try {
+//         await createAssociatedTokenAccount(
+//           provider.connection,
+//           owner, // payer
+//           mintPubkey,
+//           vaultPDA,
+//           undefined,
+//           undefined,
+//           undefined,
+//           true // allowOwnerOffCurve
+//         );
+//       } catch {
+//         // Skip errors
+//       }
+
+//       // Deposit tokens
+//       await program.methods
+//         .depositToken(new anchor.BN(depositAmount), id, user.publicKey)
+//         .accountsPartial({
+//           relayEscrow: relayEscrowPDA,
+//           mint: mintPubkey,
+//           sender: user.publicKey,
+//           senderTokenAccount: userTokenAccount,
+//           depositor: user.publicKey,
+//           vaultTokenAccount: vaultTokenAccount,
+//           vault: vaultPDA,
+//           tokenProgram: TOKEN_PROGRAM_ID,
+//           associatedTokenProgram: ASSOCIATED_TOKEN_PROGRAM_ID,
+//           systemProgram: SystemProgram.programId,
+//         })
+//         .signers([user])
+//         .rpc();
+
+//       // Verify balances after deposit
+//       const userBalanceAfter = await provider.connection.getTokenAccountBalance(
+//         userTokenAccount
+//       );
+//       const vaultBalanceAfter =
+//         await provider.connection.getTokenAccountBalance(vaultTokenAccount);
+
+//       assert.equal(
+//         Number(userBalanceBefore.value.amount) -
+//           Number(userBalanceAfter.value.amount),
+//         depositAmount,
+//         "Incorrect token deduction from user"
+//       );
+
+//       assert.equal(
+//         Number(vaultBalanceAfter.value.amount),
+//         depositAmount,
+//         "Incorrect token deduction from vault"
+//       );
+//     } catch (error) {
+//       console.error("Error during token deposit:", error);
+//       throw error;
+//     }
+//   });
+
+//   it("Execute native transfer with allocator signature", async () => {
+//     const transferAmount = LAMPORTS_PER_SOL / 10; // 0.1 SOL
+
+//     // Create transfer request
+//     const request = {
+//       recipient: recipient.publicKey,
+//       token: null, // SOL transfer
+//       amount: new anchor.BN(transferAmount),
+//       nonce: new anchor.BN(Date.now() + Math.floor(Math.random() * 1000)),
+//       expiration: new anchor.BN(Math.floor(Date.now() / 1000) + 300),
+//     };
+
+//     const messagHash = hashRequest(request);
+
+//     // Sign with allocator
+//     const signature = nacl.sign.detached(messagHash, allocator.secretKey);
+
+//     const recipientBalanceBefore = await provider.connection.getBalance(
+//       recipient.publicKey
+//     );
+//     const vaultBalanceBefore = await provider.connection.getBalance(vaultPDA);
+
+//     const requestPDA = await getUsedRequestPDA(request);
+
+//     const hanlde = program.methods
+//       .executeTransfer(request)
+//       .accountsPartial({
+//         mint: null,
+//         vaultTokenAccount: null,
+//         recipientTokenAccount: null,
+//         relayEscrow: relayEscrowPDA,
+//         executor: provider.wallet.publicKey,
+//         recipient: recipient.publicKey,
+//         vault: vaultPDA,
+//         usedRequest: requestPDA,
+//         tokenProgram: TOKEN_PROGRAM_ID,
+//         associatedTokenProgram: ASSOCIATED_TOKEN_PROGRAM_ID,
+//         systemProgram: SystemProgram.programId,
+//         ixSysvar: anchor.web3.SYSVAR_INSTRUCTIONS_PUBKEY,
+//       })
+//       .preInstructions([
+//         anchor.web3.Ed25519Program.createInstructionWithPublicKey({
+//           publicKey: allocator.publicKey.toBytes(),
+//           message: messagHash,
+//           signature: signature,
+//         }),
+//       ]);
+//     const events = (await hanlde.simulate()).events || [];
+//     const TransferExecutedEvent = events.find(
+//       (c) => c.name === "transferExecutedEvent"
+//     );
+//     assert.equal(
+//       TransferExecutedEvent.data.executor.toBase58(),
+//       provider.wallet.publicKey.toBase58(),
+//       "Incorrect event executor"
+//     );
+
+//     assert.equal(
+//       TransferExecutedEvent.data.id.toBase58(),
+//       requestPDA.toBase58(),
+//       "Incorrect event id"
+//     );
+
+//     assert.equal(
+//       TransferExecutedEvent.data.request.recipient.toBase58(),
+//       recipient.publicKey.toBase58(),
+//       "Incorrect event recipient"
+//     );
+
+//     await hanlde.rpc();
+
+//     const usedRequestState = await program.account.usedRequest.fetch(
+//       requestPDA
+//     );
+
+//     const recipientBalanceAfter = await provider.connection.getBalance(
+//       recipient.publicKey
+//     );
+//     const vaultBalanceAfter = await provider.connection.getBalance(vaultPDA);
+
+//     assert.equal(usedRequestState.isUsed, true, "Incorrect usedRequest State");
+
+//     assert.equal(
+//       recipientBalanceAfter - recipientBalanceBefore,
+//       transferAmount,
+//       "Incorrect SOL transfer to recipient"
+//     );
+//     assert.equal(
+//       vaultBalanceBefore - vaultBalanceAfter,
+//       transferAmount,
+//       "Incorrect SOL deduction from vault"
+//     );
+//   });
+
+//   it("Execute token transfer with allocator signature", async () => {
+//     const transferAmount = LAMPORTS_PER_SOL / 2; // 0.5 SOL
+
+//     // Create transfer request
+//     const request = {
+//       recipient: recipient.publicKey,
+//       token: mintPubkey, // SOL transfer
+//       amount: new anchor.BN(transferAmount),
+//       nonce: new anchor.BN(Date.now() + Math.floor(Math.random() * 1000)),
+//       expiration: new anchor.BN(Math.floor(Date.now() / 1000) + 300),
+//     };
+
+//     const messagHash = hashRequest(request);
+
+//     // Sign with allocator
+//     const signature = nacl.sign.detached(messagHash, allocator.secretKey);
+
+//     const recipientBalanceBefore =
+//       await provider.connection.getTokenAccountBalance(recipientTokenAccount);
+//     const vaultBalanceBefore = await provider.connection.getTokenAccountBalance(
+//       vaultTokenAccount
+//     );
+
+//     const requestPDA = await getUsedRequestPDA(request);
+
+//     await program.methods
+//       .executeTransfer(request)
+//       .accountsPartial({
+//         mint: mintPubkey,
+//         vaultTokenAccount,
+//         recipientTokenAccount,
+//         relayEscrow: relayEscrowPDA,
+//         executor: provider.wallet.publicKey,
+//         recipient: recipient.publicKey,
+//         vault: vaultPDA,
+//         usedRequest: requestPDA,
+//         tokenProgram: TOKEN_PROGRAM_ID,
+//         associatedTokenProgram: ASSOCIATED_TOKEN_PROGRAM_ID,
+//         systemProgram: SystemProgram.programId,
+//         ixSysvar: anchor.web3.SYSVAR_INSTRUCTIONS_PUBKEY,
+//       })
+//       .preInstructions([
+//         anchor.web3.Ed25519Program.createInstructionWithPublicKey({
+//           publicKey: allocator.publicKey.toBytes(),
+//           message: messagHash,
+//           signature: signature,
+//         }),
+//       ])
+//       .rpc();
+
+//     const usedRequestState = await program.account.usedRequest.fetch(
+//       requestPDA
+//     );
+
+//     const recipientBalanceAfter =
+//       await provider.connection.getTokenAccountBalance(recipientTokenAccount);
+//     const vaultBalanceAfter = await provider.connection.getTokenAccountBalance(
+//       vaultTokenAccount
+//     );
+
+//     assert.equal(usedRequestState.isUsed, true, "Incorrect usedRequest State");
+
+//     assert.equal(
+//       Number(recipientBalanceAfter.value.amount) -
+//         Number(recipientBalanceBefore.value.amount),
+//       transferAmount,
+//       "Incorrect SPL transfer to recipient"
+//     );
+//     assert.equal(
+//       Number(vaultBalanceBefore.value.amount) -
+//         Number(vaultBalanceAfter.value.amount),
+//       transferAmount,
+//       "Incorrect SPL deduction from vault"
+//     );
+//   });
+
+//   it("Should fail with invalid allocator signature", async () => {
+//     const transferAmount = LAMPORTS_PER_SOL / 2;
+//     const fakeAllocator = Keypair.generate();
+
+//     const request = {
+//       recipient: recipient.publicKey,
+//       token: null,
+//       amount: new anchor.BN(transferAmount),
+//       nonce: new anchor.BN(Date.now() + Math.floor(Math.random() * 1000)),
+//       expiration: new anchor.BN(Math.floor(Date.now() / 1000) + 300),
+//     };
+
+//     const messagHash = hashRequest(request);
+
+//     // Create invalid signature with fake allocator
+//     const invalidSignature = nacl.sign.detached(
+//       messagHash,
+//       fakeAllocator.secretKey
+//     );
+
+//     const requestPDA = await getUsedRequestPDA(request);
+
+//     try {
+//       await program.methods
+//         .executeTransfer(request)
+//         .accountsPartial({
+//           mint: null,
+//           vaultTokenAccount: null,
+//           recipientTokenAccount: null,
+//           relayEscrow: relayEscrowPDA,
+//           executor: provider.wallet.publicKey,
+//           recipient: recipient.publicKey,
+//           vault: vaultPDA,
+//           usedRequest: requestPDA,
+//           tokenProgram: TOKEN_PROGRAM_ID,
+//           associatedTokenProgram: ASSOCIATED_TOKEN_PROGRAM_ID,
+//           systemProgram: SystemProgram.programId,
+//           ixSysvar: anchor.web3.SYSVAR_INSTRUCTIONS_PUBKEY,
+//         })
+//         .preInstructions([
+//           anchor.web3.Ed25519Program.createInstructionWithPublicKey({
+//             publicKey: fakeAllocator.publicKey.toBytes(),
+//             message: messagHash,
+//             signature: invalidSignature,
+//           }),
+//         ])
+//         .rpc();
+//       assert.fail("Should have failed with invalid signature");
+//     } catch (e) {
+//       assert.include(e.message, "AllocatorSignerMismatch");
+//     }
+//   });
+
+//   it("Should not allow double execution of same request", async () => {
+//     const transferAmount = LAMPORTS_PER_SOL / 2;
+
+//     const request = {
+//       recipient: recipient.publicKey,
+//       token: null,
+//       amount: new anchor.BN(transferAmount),
+//       nonce: new anchor.BN(Date.now() + Math.floor(Math.random() * 1000)),
+//       expiration: new anchor.BN(Math.floor(Date.now() / 1000) + 300),
+//     };
+
+//     const messagHash = hashRequest(request);
+//     const signature = nacl.sign.detached(messagHash, allocator.secretKey);
+//     const requestPDA = await getUsedRequestPDA(request);
+
+//     // First execution
+//     await program.methods
+//       .executeTransfer(request)
+//       .accountsPartial({
+//         mint: null,
+//         vaultTokenAccount: null,
+//         recipientTokenAccount: null,
+//         relayEscrow: relayEscrowPDA,
+//         executor: provider.wallet.publicKey,
+//         recipient: recipient.publicKey,
+//         vault: vaultPDA,
+//         usedRequest: requestPDA,
+//         tokenProgram: TOKEN_PROGRAM_ID,
+//         associatedTokenProgram: ASSOCIATED_TOKEN_PROGRAM_ID,
+//         systemProgram: SystemProgram.programId,
+//         ixSysvar: anchor.web3.SYSVAR_INSTRUCTIONS_PUBKEY,
+//       })
+//       .preInstructions([
+//         anchor.web3.Ed25519Program.createInstructionWithPublicKey({
+//           publicKey: allocator.publicKey.toBytes(),
+//           message: messagHash,
+//           signature: signature,
+//         }),
+//       ])
+//       .rpc();
+
+//     // Second execution should fail
+//     try {
+//       await program.methods
+//         .executeTransfer(request)
+//         .accountsPartial({
+//           mint: null,
+//           vaultTokenAccount: null,
+//           recipientTokenAccount: null,
+//           relayEscrow: relayEscrowPDA,
+//           executor: provider.wallet.publicKey,
+//           recipient: recipient.publicKey,
+//           vault: vaultPDA,
+//           usedRequest: requestPDA,
+//           tokenProgram: TOKEN_PROGRAM_ID,
+//           associatedTokenProgram: ASSOCIATED_TOKEN_PROGRAM_ID,
+//           systemProgram: SystemProgram.programId,
+//           ixSysvar: anchor.web3.SYSVAR_INSTRUCTIONS_PUBKEY,
+//         })
+//         .preInstructions([
+//           anchor.web3.Ed25519Program.createInstructionWithPublicKey({
+//             publicKey: allocator.publicKey.toBytes(),
+//             message: messagHash,
+//             signature: signature,
+//           }),
+//         ])
+//         .rpc();
+//       assert.fail("Should have failed with request already used");
+//     } catch (e) {
+//       assert.include(e.message, "already in use");
+//       assert.include(e.message, requestPDA.toBase58());
+//     }
+//   });
+
+//   it("Execute multiple transfer requests in a single transaction", async () => {
+//     const transferAmount = LAMPORTS_PER_SOL / 10; // 0.25 SOL each
+
+//     // Create two transfer requests
+//     const request1 = {
+//       recipient: recipient.publicKey,
+//       token: null, // SOL transfer
+//       amount: new anchor.BN(transferAmount),
+//       nonce: new anchor.BN(Date.now() + Math.floor(Math.random() * 1000)),
+//       expiration: new anchor.BN(Math.floor(Date.now() / 1000) + 300),
+//     };
+
+//     const request2 = {
+//       recipient: recipient.publicKey,
+//       token: mintPubkey, // Token transfer
+//       amount: new anchor.BN(transferAmount),
+//       nonce: new anchor.BN(Date.now() + Math.floor(Math.random() * 1000)),
+//       expiration: new anchor.BN(Math.floor(Date.now() / 1000) + 300),
+//     };
+
+//     // Encode messages and create signatures
+//     const message1Hash = hashRequest(request1);
+//     const message2Hash = hashRequest(request2);
+
+//     const signature1 = nacl.sign.detached(message1Hash, allocator.secretKey);
+//     const signature2 = nacl.sign.detached(message2Hash, allocator.secretKey);
+
+//     // Get PDAs
+//     const requestPDA1 = await getUsedRequestPDA(request1);
+//     const requestPDA2 = await getUsedRequestPDA(request2);
+
+//     // Get initial balances
+//     const recipientSOLBefore = await provider.connection.getBalance(
+//       recipient.publicKey
+//     );
+//     const vaultSOLBefore = await provider.connection.getBalance(vaultPDA);
+//     const recipientTokenBefore =
+//       await provider.connection.getTokenAccountBalance(recipientTokenAccount);
+//     const vaultTokenBefore = await provider.connection.getTokenAccountBalance(
+//       vaultTokenAccount
+//     );
+
+//     // Create transaction with multiple instructions
+//     const tx = new anchor.web3.Transaction();
+
+//     // Add first transfer (SOL)
+//     tx.add(
+//       anchor.web3.Ed25519Program.createInstructionWithPublicKey({
+//         publicKey: allocator.publicKey.toBytes(),
+//         message: message1Hash,
+//         signature: signature1,
+//       })
+//     );
+
+//     tx.add(
+//       await program.methods
+//         .executeTransfer(request1)
+//         .accountsPartial({
+//           mint: null,
+//           vaultTokenAccount: null,
+//           recipientTokenAccount: null,
+//           relayEscrow: relayEscrowPDA,
+//           executor: provider.wallet.publicKey,
+//           recipient: recipient.publicKey,
+//           vault: vaultPDA,
+//           usedRequest: requestPDA1,
+//           tokenProgram: TOKEN_PROGRAM_ID,
+//           associatedTokenProgram: ASSOCIATED_TOKEN_PROGRAM_ID,
+//           systemProgram: SystemProgram.programId,
+//           ixSysvar: anchor.web3.SYSVAR_INSTRUCTIONS_PUBKEY,
+//         })
+//         .instruction()
+//     );
+
+//     // Add second transfer (Token)
+//     tx.add(
+//       anchor.web3.Ed25519Program.createInstructionWithPublicKey({
+//         publicKey: allocator.publicKey.toBytes(),
+//         message: message2Hash,
+//         signature: signature2,
+//       })
+//     );
+
+//     tx.add(
+//       await program.methods
+//         .executeTransfer(request2)
+//         .accountsPartial({
+//           mint: mintPubkey,
+//           vaultTokenAccount,
+//           recipientTokenAccount,
+//           relayEscrow: relayEscrowPDA,
+//           executor: provider.wallet.publicKey,
+//           recipient: recipient.publicKey,
+//           vault: vaultPDA,
+//           usedRequest: requestPDA2,
+//           tokenProgram: TOKEN_PROGRAM_ID,
+//           associatedTokenProgram: ASSOCIATED_TOKEN_PROGRAM_ID,
+//           systemProgram: SystemProgram.programId,
+//           ixSysvar: anchor.web3.SYSVAR_INSTRUCTIONS_PUBKEY,
+//         })
+//         .instruction()
+//     );
+
+//     // Send transaction
+//     await provider.sendAndConfirm(tx);
+
+//     // Verify execution
+//     const usedRequestState1 = await program.account.usedRequest.fetch(
+//       requestPDA1
+//     );
+//     const usedRequestState2 = await program.account.usedRequest.fetch(
+//       requestPDA2
+//     );
+
+//     assert.equal(
+//       usedRequestState1.isUsed,
+//       true,
+//       "First request should be marked as used"
+//     );
+//     assert.equal(
+//       usedRequestState2.isUsed,
+//       true,
+//       "Second request should be marked as used"
+//     );
+
+//     // Verify balances
+//     const recipientSOLAfter = await provider.connection.getBalance(
+//       recipient.publicKey
+//     );
+//     const vaultSOLAfter = await provider.connection.getBalance(vaultPDA);
+//     const recipientTokenAfter =
+//       await provider.connection.getTokenAccountBalance(recipientTokenAccount);
+//     const vaultTokenAfter = await provider.connection.getTokenAccountBalance(
+//       vaultTokenAccount
+//     );
+
+//     // Verify SOL transfer
+//     assert.equal(
+//       recipientSOLAfter - recipientSOLBefore,
+//       transferAmount,
+//       "Incorrect SOL transfer amount"
+//     );
+//     assert.equal(
+//       vaultSOLBefore - vaultSOLAfter,
+//       transferAmount,
+//       "Incorrect SOL deduction from vault"
+//     );
+
+//     // Verify Token transfer
+//     assert.equal(
+//       Number(recipientTokenAfter.value.amount) -
+//         Number(recipientTokenBefore.value.amount),
+//       transferAmount,
+//       "Incorrect token transfer amount"
+//     );
+//     assert.equal(
+//       Number(vaultTokenBefore.value.amount) -
+//         Number(vaultTokenAfter.value.amount),
+//       transferAmount,
+//       "Incorrect token deduction from vault"
+//     );
+//   });
+
+//   it("Should fail executing multiple transfer request if one signature is invalid", async () => {
+//     const transferAmount = LAMPORTS_PER_SOL / 10;
+
+//     // Create two transfer requests
+//     const request1 = {
+//       recipient: recipient.publicKey,
+//       token: null,
+//       amount: new anchor.BN(transferAmount),
+//       nonce: new anchor.BN(Date.now() + Math.floor(Math.random() * 1000)),
+//       expiration: new anchor.BN(Math.floor(Date.now() / 1000) + 300),
+//     };
+//     const request2 = {
+//       recipient: recipient.publicKey,
+//       token: null,
+//       amount: new anchor.BN(transferAmount),
+//       nonce: new anchor.BN(Date.now() + Math.floor(Math.random() * 1000)),
+//       expiration: new anchor.BN(Math.floor(Date.now() / 1000) + 300),
+//     };
+
+//     const message1Hash = hashRequest(request1);
+//     const message2Hash = hashRequest(request2);
+
+//     const signature1 = nacl.sign.detached(message1Hash, allocator.secretKey);
+
+//     // Use wrong signer for second signature
+//     const fakeAllocator = Keypair.generate();
+//     const signature2 = nacl.sign.detached(
+//       message2Hash,
+//       fakeAllocator.secretKey
+//     );
+
+//     const requestPDA1 = await getUsedRequestPDA(request1);
+//     const requestPDA2 = await getUsedRequestPDA(request2);
+
+//     const tx = new anchor.web3.Transaction();
+
+//     // Add first transfer
+//     tx.add(
+//       anchor.web3.Ed25519Program.createInstructionWithPublicKey({
+//         publicKey: allocator.publicKey.toBytes(),
+//         message: message1Hash,
+//         signature: signature1,
+//       })
+//     );
+
+//     tx.add(
+//       await program.methods
+//         .executeTransfer(request1)
+//         .accountsPartial({
+//           mint: null,
+//           vaultTokenAccount: null,
+//           recipientTokenAccount: null,
+//           relayEscrow: relayEscrowPDA,
+//           executor: provider.wallet.publicKey,
+//           recipient: recipient.publicKey,
+//           vault: vaultPDA,
+//           usedRequest: requestPDA1,
+//           tokenProgram: TOKEN_PROGRAM_ID,
+//           associatedTokenProgram: ASSOCIATED_TOKEN_PROGRAM_ID,
+//           systemProgram: SystemProgram.programId,
+//           ixSysvar: anchor.web3.SYSVAR_INSTRUCTIONS_PUBKEY,
+//         })
+//         .instruction()
+//     );
+
+//     // Add second transfer with invalid signature
+//     tx.add(
+//       anchor.web3.Ed25519Program.createInstructionWithPublicKey({
+//         publicKey: fakeAllocator.publicKey.toBytes(),
+//         message: message2Hash,
+//         signature: signature2,
+//       })
+//     );
+
+//     tx.add(
+//       await program.methods
+//         .executeTransfer(request2)
+//         .accountsPartial({
+//           mint: null,
+//           vaultTokenAccount: null,
+//           recipientTokenAccount: null,
+//           relayEscrow: relayEscrowPDA,
+//           executor: provider.wallet.publicKey,
+//           recipient: recipient.publicKey,
+//           vault: vaultPDA,
+//           usedRequest: requestPDA2,
+//           tokenProgram: TOKEN_PROGRAM_ID,
+//           associatedTokenProgram: ASSOCIATED_TOKEN_PROGRAM_ID,
+//           systemProgram: SystemProgram.programId,
+//           ixSysvar: anchor.web3.SYSVAR_INSTRUCTIONS_PUBKEY,
+//         })
+//         .instruction()
+//     );
+
+//     try {
+//       await provider.sendAndConfirm(tx);
+//       assert.fail("Should fail due to invalid signature");
+//     } catch (e) {
+//       assert.include(e.message, "AllocatorSignerMismatch");
+
+//       // Verify neither transfer was executed
+//       try {
+//         await program.account.usedRequest.fetch(requestPDA1);
+//         assert.fail("First request should not exist");
+//       } catch (e) {
+//         assert.include(e.message, "Account does not exist");
+//       }
+
+//       try {
+//         await program.account.usedRequest.fetch(requestPDA2);
+//         assert.fail("Second request should not exist");
+//       } catch (e) {
+//         assert.include(e.message, "Account does not exist");
+//       }
+//     }
+//   });
+
+//   const hashRequest = (request: any) => {
+//     const message = program.coder.types.encode("transferRequest", request);
+//     const hashData = sha256.create();
+//     hashData.update(message);
+//     return Buffer.from(hashData.array());
+//   };
+
+//   const getUsedRequestPDA = async (request: any) => {
+//     const requestHash = hashRequest(request);
+//     const [pda] = await PublicKey.findProgramAddress(
+//       [Buffer.from("used_request"), requestHash],
+//       program.programId
+//     );
+//     return pda;
+//   };
+// });