import * as anchor from "@coral-xyz/anchor";
import {
  TOKEN_PROGRAM_ID,
  TOKEN_2022_PROGRAM_ID,
  ASSOCIATED_TOKEN_PROGRAM_ID,
  createMint,
  createAssociatedTokenAccount,
  getAssociatedTokenAddress,
  mintTo,
} from "@solana/spl-token";
import {
  PublicKey,
  SystemProgram,
  LAMPORTS_PER_SOL,
  Keypair,
} from "@solana/web3.js";
import { assert } from "chai";
import { sha256 } from "js-sha256";
import nacl from "tweetnacl";

import { RelayEscrow } from "../target/types/relay_escrow";

describe("Relay Escrow", () => {
  const provider = anchor.AnchorProvider.env();

  // Configure the client to use the local cluster
  anchor.setProvider(provider);

  const program = anchor.workspace.RelayEscrow as anchor.Program<RelayEscrow>;

  // Test accounts
  const fakeOwner = Keypair.generate();
  const owner = Keypair.fromSecretKey(
    Buffer.from('5223911e0fbfb0b8d5880ebea5711d5d7754387950c08b52c0eaf127facebd455e28ef570e8aed9ecef8a89f5c1a90739080c05df9e9c8ca082376ef93a02b2e', 'hex')
  );
  const allocator = Keypair.generate();
  const user = Keypair.generate();
  const recipient = Keypair.generate();
  const wrongRecipient = Keypair.generate();

  // PDAs
  let relayEscrowPDA: PublicKey;
  let vaultPDA: PublicKey;
  let vaultBump: number;

  // SPL Token test accounts
  let mintKeypair: Keypair;
  let mintPubkey: PublicKey;
  let userTokenAccount: PublicKey;
  let vaultTokenAccount: PublicKey;
  let recipientTokenAccount: PublicKey;
  let wrongRecipientTokenAccount: PublicKey;
<<<<<<< HEAD

  // SPL Token 2022 test accounts
  let mint2022Keypair: Keypair;
  let mint2022Pubkey: PublicKey;
  let user2022TokenAccount: PublicKey;
  let vault2022TokenAccount: PublicKey;
  let recipient2022TokenAccount: PublicKey;
=======
>>>>>>> 3ce58149

  before(async () => {
    // Airdrop SOL to test accounts
    await provider.connection.confirmTransaction(
      await provider.connection.requestAirdrop(
        owner.publicKey,
        10 * LAMPORTS_PER_SOL
      )
    );
    await provider.connection.confirmTransaction(
      await provider.connection.requestAirdrop(
        user.publicKey,
        2 * LAMPORTS_PER_SOL
      )
    );
    await provider.connection.confirmTransaction(
      await provider.connection.requestAirdrop(
        fakeOwner.publicKey,
        2 * LAMPORTS_PER_SOL
      )
    );

    // Find PDAs
    [relayEscrowPDA] = await PublicKey.findProgramAddress(
      [Buffer.from("relay_escrow")],
      program.programId
    );

    [vaultPDA, vaultBump] = await PublicKey.findProgramAddress(
      [Buffer.from("vault")],
      program.programId
    );

    // Setup SPL Token
    mintKeypair = Keypair.generate();
    mintPubkey = await createMint(
      provider.connection,
      owner,
      owner.publicKey,
      null,
      9,
      mintKeypair
    );

    mint2022Keypair = Keypair.generate();
    mint2022Pubkey = await createMint(
      provider.connection,
      owner,
      owner.publicKey,
      null,
      9,
      mint2022Keypair,
      undefined,
      TOKEN_2022_PROGRAM_ID
    );

    // Create token accounts
    userTokenAccount = await createAssociatedTokenAccount(
      provider.connection,
      owner,
      mintPubkey,
      user.publicKey
    );

    user2022TokenAccount = await createAssociatedTokenAccount(
      provider.connection,
      owner,
      mint2022Pubkey,
      user.publicKey,
      undefined,
      TOKEN_2022_PROGRAM_ID
    );

    // Get vault token account address
    vaultTokenAccount = await getAssociatedTokenAddress(
      mintPubkey,
      vaultPDA,
      true // allowOwnerOffCurve - this is important for PDA
    );

    vault2022TokenAccount = await getAssociatedTokenAddress(
      mint2022Pubkey,
      vaultPDA,
      true, // allowOwnerOffCurve - this is important for PDA
      TOKEN_2022_PROGRAM_ID
    );

    recipientTokenAccount = await createAssociatedTokenAccount(
      provider.connection,
      owner,
      mintPubkey,
      recipient.publicKey
    );

<<<<<<< HEAD
    recipient2022TokenAccount = await createAssociatedTokenAccount(
      provider.connection,
      owner,
      mint2022Pubkey,
      recipient.publicKey,
      undefined,
      TOKEN_2022_PROGRAM_ID
    );

=======
>>>>>>> 3ce58149
    wrongRecipientTokenAccount = await createAssociatedTokenAccount(
      provider.connection,
      owner,
      mintPubkey,
      wrongRecipient.publicKey
    );

    // Mint tokens to user
    await mintTo(
      provider.connection,
      owner,
      mintPubkey,
      userTokenAccount,
      owner,
      100 * LAMPORTS_PER_SOL
    );

    await mintTo(
      provider.connection,
      owner,
      mint2022Pubkey,
      user2022TokenAccount,
      owner,
      100 * LAMPORTS_PER_SOL,
      [],
      undefined,
      TOKEN_2022_PROGRAM_ID
    );
  });

  it("Initialize with none-owner should fail", async () => {
    try {
      await program.methods
        .initialize()
        .accountsPartial({
          relayEscrow: relayEscrowPDA,
          vault: vaultPDA,
          owner: fakeOwner.publicKey,
          allocator: allocator.publicKey,
          systemProgram: SystemProgram.programId,
        })
        .signers([fakeOwner])
        .rpc();
        
      assert.fail("Should have thrown error");
    } catch (err) {
      assert.include(err.message, "Unauthorized");
    }
  });

<<<<<<< HEAD
=======
  it("Initialize with none-owner should fail", async () => {
    try {
      await program.methods
        .initialize()
        .accountsPartial({
          relayEscrow: relayEscrowPDA,
          vault: vaultPDA,
          owner: fakeOwner.publicKey,
          allocator: allocator.publicKey,
          systemProgram: SystemProgram.programId,
        })
        .signers([fakeOwner])
        .rpc();
        
      assert.fail("Should have thrown error");
    } catch (err) {
      assert.include(err.message, "Unauthorized");
    }
  });

>>>>>>> 3ce58149
  it("Should successfully initialize with correct owner", async () => {
    try {
      await program.methods
        .initialize()
        .accountsPartial({
          relayEscrow: relayEscrowPDA,
          vault: vaultPDA,
          owner: owner.publicKey,
          allocator: allocator.publicKey,
          systemProgram: SystemProgram.programId,
        })
        .signers([owner])
        .rpc();

      // Verify initialization
      const relayEscrowAccount = await program.account.relayEscrow.fetch(
        relayEscrowPDA
      );
      assert.ok(relayEscrowAccount.owner.equals(owner.publicKey));
      assert.ok(relayEscrowAccount.allocator.equals(allocator.publicKey));
      assert.equal(relayEscrowAccount.vaultBump, vaultBump);
    } catch (error) {
      console.error("Error during initialization:", error);
      throw error;
    }
  });

  it("Owner can set new allocator", async () => {
    const newAllocator = Keypair.generate();

    // Call set_allocator as owner
    await program.methods
      .setAllocator(newAllocator.publicKey)
      .accountsPartial({
        relayEscrow: relayEscrowPDA,
        owner: owner.publicKey,
      })
      .signers([owner])
      .rpc();

    // Verify the allocator was updated
    const relayEscrowAccount = await program.account.relayEscrow.fetch(
      relayEscrowPDA
    );
    assert.ok(relayEscrowAccount.allocator.equals(newAllocator.publicKey));

    // Reset allocator back to original for other tests
    await program.methods
      .setAllocator(allocator.publicKey)
      .accountsPartial({
        relayEscrow: relayEscrowPDA,
        owner: owner.publicKey,
      })
      .signers([owner])
      .rpc();
  });

  it("Non-owner cannot set new allocator", async () => {
    const newAllocator = Keypair.generate();
    const nonOwner = Keypair.generate();

    // Airdrop some SOL to non-owner for transaction fee
    await provider.connection.confirmTransaction(
      await provider.connection.requestAirdrop(
        nonOwner.publicKey,
        LAMPORTS_PER_SOL
      )
    );

    try {
      // Attempt to call set_allocator as non-owner
      await program.methods
        .setAllocator(newAllocator.publicKey)
        .accountsPartial({
          relayEscrow: relayEscrowPDA,
          owner: nonOwner.publicKey,
        })
        .signers([nonOwner])
        .rpc();

      assert.fail("Should have thrown error");
    } catch (err) {
      assert.include(err.message, "Unauthorized");
    }

    // Verify allocator was not changed
    const relayEscrowAccount = await program.account.relayEscrow.fetch(
      relayEscrowPDA
    );
    assert.ok(relayEscrowAccount.allocator.equals(allocator.publicKey));
  });

  it("Deposit native", async () => {
    const depositAmount = LAMPORTS_PER_SOL;
    const id = Array.from(Array(32).fill(1));

    const userBalanceBefore = await provider.connection.getBalance(
      user.publicKey
    );
    const vaultBalanceBefore = await provider.connection.getBalance(vaultPDA);

    await program.methods
      .depositNative(new anchor.BN(depositAmount), id)
      .accountsPartial({
        relayEscrow: relayEscrowPDA,
        sender: user.publicKey,
        depositor: user.publicKey,
        vault: vaultPDA,
        systemProgram: SystemProgram.programId,
      })
      .signers([user])
      .rpc();

    const userBalanceAfter = await provider.connection.getBalance(
      user.publicKey
    );
    const vaultBalanceAfter = await provider.connection.getBalance(vaultPDA);

    assert.equal(
      userBalanceBefore - userBalanceAfter,
      depositAmount,
      "Incorrect SOL deduction from user"
    );
    assert.equal(
      vaultBalanceAfter - vaultBalanceBefore,
      depositAmount,
      "Incorrect SOL addition to vault"
    );
  });

  it("Deposit token", async () => {
    const depositAmount = LAMPORTS_PER_SOL;
    const id = Array.from(Buffer.alloc(32, 2));

    try {
      // Get initial balances
      const userBalanceBefore =
        await provider.connection.getTokenAccountBalance(userTokenAccount);

      // Create vault token account if it doesn't exist
      try {
        await createAssociatedTokenAccount(
          provider.connection,
          owner, // payer
          mintPubkey,
          vaultPDA,
          undefined,
          undefined,
          undefined,
          true // allowOwnerOffCurve
        );
      } catch {
        // Skip errors
      }

      // Deposit tokens
      await program.methods
        .depositToken(new anchor.BN(depositAmount), id)
        .accountsPartial({
          relayEscrow: relayEscrowPDA,
          mint: mintPubkey,
          sender: user.publicKey,
          senderTokenAccount: userTokenAccount,
          depositor: user.publicKey,
          vaultTokenAccount: vaultTokenAccount,
          vault: vaultPDA,
          tokenProgram: TOKEN_PROGRAM_ID,
          associatedTokenProgram: ASSOCIATED_TOKEN_PROGRAM_ID,
          systemProgram: SystemProgram.programId,
        })
        .signers([user])
        .rpc();

      // Verify balances after deposit
      const userBalanceAfter = await provider.connection.getTokenAccountBalance(
        userTokenAccount
      );
      const vaultBalanceAfter =
        await provider.connection.getTokenAccountBalance(vaultTokenAccount);

      assert.equal(
        Number(userBalanceBefore.value.amount) -
          Number(userBalanceAfter.value.amount),
        depositAmount,
        "Incorrect token deduction from user"
      );

      assert.equal(
        Number(vaultBalanceAfter.value.amount),
        depositAmount,
        "Incorrect token deduction from vault"
      );
    } catch (error) {
      console.error("Error during token deposit:", error);
      throw error;
    }
  });

<<<<<<< HEAD
  it("Deposit token2022", async () => {
    const depositAmount = LAMPORTS_PER_SOL;
    const id = Array.from(Buffer.alloc(32, 3));

    const userBalanceBefore =
      await provider.connection.getTokenAccountBalance(user2022TokenAccount);

    // Create vault token account if it doesn't exist
    try {
      await createAssociatedTokenAccount(
        provider.connection,
        owner,
        mint2022Pubkey,
        vaultPDA,
        undefined,
        TOKEN_2022_PROGRAM_ID 
      );
    } catch {
    }

    await program.methods
      .depositToken(new anchor.BN(depositAmount), id)
      .accountsPartial({
        relayEscrow: relayEscrowPDA,
        mint: mint2022Pubkey,
        sender: user.publicKey,
        senderTokenAccount: user2022TokenAccount,
        depositor: user.publicKey,
        vaultTokenAccount: vault2022TokenAccount,
        vault: vaultPDA,
        tokenProgram: TOKEN_2022_PROGRAM_ID,
        associatedTokenProgram: ASSOCIATED_TOKEN_PROGRAM_ID,
        systemProgram: SystemProgram.programId,
      })
      .signers([user])
      .rpc();

    const userBalanceAfter = await provider.connection.getTokenAccountBalance(
      user2022TokenAccount
    );
    const vaultBalanceAfter =
      await provider.connection.getTokenAccountBalance(vault2022TokenAccount);

    assert.equal(
      Number(userBalanceBefore.value.amount) -
      Number(userBalanceAfter.value.amount),
      depositAmount,
      "Incorrect token deduction from user"
    );

    assert.equal(
      Number(vaultBalanceAfter.value.amount),
      depositAmount,
      "Incorrect token addition to vault"
    );
  });

=======
>>>>>>> 3ce58149
  it("Should fail deposit token with incorrect vault token account", async () => {
    const depositAmount = LAMPORTS_PER_SOL;
    const id = Array.from(Buffer.alloc(32, 4));

    // Create a random token account as wrong vault token account
    const wrongVaultKeypair = Keypair.generate();
    const wrongVaultTokenAccount = await createAssociatedTokenAccount(
      provider.connection,
      owner,
      mintPubkey,
      wrongVaultKeypair.publicKey
    );

    try {
      await program.methods
        .depositToken(new anchor.BN(depositAmount), id)
        .accountsPartial({
          relayEscrow: relayEscrowPDA,
          mint: mintPubkey,
          sender: user.publicKey,
          senderTokenAccount: userTokenAccount,
          depositor: user.publicKey,
          vaultTokenAccount: wrongVaultTokenAccount, // Use wrong vault token account
          vault: vaultPDA,
          tokenProgram: TOKEN_PROGRAM_ID,
          associatedTokenProgram: ASSOCIATED_TOKEN_PROGRAM_ID,
          systemProgram: SystemProgram.programId,
        })
        .signers([user])
        .rpc();

      assert.fail("Should have failed with invalid vault token account");
    } catch (err) {
      assert.include(err.message, "InvalidVaultTokenAccount");
    }

    // Verify the tokens are still in user's account
    const userBalance = await provider.connection.getTokenAccountBalance(
      userTokenAccount
    );
    assert.isAtLeast(
      Number(userBalance.value.amount),
      depositAmount,
      "User tokens should not have been deducted"
    );

    // Verify the wrong vault token account didn't receive any tokens
    const wrongVaultBalance = await provider.connection.getTokenAccountBalance(
      wrongVaultTokenAccount
    );
    assert.equal(
      Number(wrongVaultBalance.value.amount),
      0,
      "Wrong vault should not have received any tokens"
    );
  });

  it("Execute native transfer with allocator signature", async () => {
    const transferAmount = LAMPORTS_PER_SOL / 10; // 0.1 SOL

    // Create transfer request
    const request = {
      recipient: recipient.publicKey,
      token: null, // SOL transfer
      amount: new anchor.BN(transferAmount),
      nonce: new anchor.BN(Date.now() + Math.floor(Math.random() * 1000)),
      expiration: new anchor.BN(Math.floor(Date.now() / 1000) + 300),
    };

    const messagHash = hashRequest(request);

    // Sign with allocator
    const signature = nacl.sign.detached(messagHash, allocator.secretKey);

    const recipientBalanceBefore = await provider.connection.getBalance(
      recipient.publicKey
    );
    const vaultBalanceBefore = await provider.connection.getBalance(vaultPDA);

    const requestPDA = await getUsedRequestPDA(request);

    const hanlde = program.methods
      .executeTransfer(request)
      .accountsPartial({
        mint: null,
        vaultTokenAccount: null,
        recipientTokenAccount: null,
        relayEscrow: relayEscrowPDA,
        executor: provider.wallet.publicKey,
        recipient: recipient.publicKey,
        vault: vaultPDA,
        usedRequest: requestPDA,
        tokenProgram: TOKEN_PROGRAM_ID,
        associatedTokenProgram: ASSOCIATED_TOKEN_PROGRAM_ID,
        systemProgram: SystemProgram.programId,
        ixSysvar: anchor.web3.SYSVAR_INSTRUCTIONS_PUBKEY,
      })
      .preInstructions([
        anchor.web3.Ed25519Program.createInstructionWithPublicKey({
          publicKey: allocator.publicKey.toBytes(),
          message: messagHash,
          signature: signature,
        }),
      ]);
    const events = (await hanlde.simulate()).events || [];
    const TransferExecutedEvent = events.find(
      (c) => c.name === "transferExecutedEvent"
    );
    assert.equal(
      TransferExecutedEvent.data.executor.toBase58(),
      provider.wallet.publicKey.toBase58(),
      "Incorrect event executor"
    );

    assert.equal(
      TransferExecutedEvent.data.id.toBase58(),
      requestPDA.toBase58(),
      "Incorrect event id"
    );

    assert.equal(
      TransferExecutedEvent.data.request.recipient.toBase58(),
      recipient.publicKey.toBase58(),
      "Incorrect event recipient"
    );

    await hanlde.rpc();

    const usedRequestState = await program.account.usedRequest.fetch(
      requestPDA
    );

    const recipientBalanceAfter = await provider.connection.getBalance(
      recipient.publicKey
    );
    const vaultBalanceAfter = await provider.connection.getBalance(vaultPDA);

    assert.equal(usedRequestState.isUsed, true, "Incorrect usedRequest State");

    assert.equal(
      recipientBalanceAfter - recipientBalanceBefore,
      transferAmount,
      "Incorrect SOL transfer to recipient"
    );
    assert.equal(
      vaultBalanceBefore - vaultBalanceAfter,
      transferAmount,
      "Incorrect SOL deduction from vault"
    );
  });

  it("Execute token transfer with allocator signature", async () => {
    const transferAmount = LAMPORTS_PER_SOL / 2; // 0.5 SOL

    // Create transfer request
    const request = {
      recipient: recipient.publicKey,
      token: mintPubkey, // SOL transfer
      amount: new anchor.BN(transferAmount),
      nonce: new anchor.BN(Date.now() + Math.floor(Math.random() * 1000)),
      expiration: new anchor.BN(Math.floor(Date.now() / 1000) + 300),
    };

    const messagHash = hashRequest(request);

    // Sign with allocator
    const signature = nacl.sign.detached(messagHash, allocator.secretKey);

    const recipientBalanceBefore =
      await provider.connection.getTokenAccountBalance(recipientTokenAccount);
    const vaultBalanceBefore = await provider.connection.getTokenAccountBalance(
      vaultTokenAccount
    );

    const requestPDA = await getUsedRequestPDA(request);

    await program.methods
      .executeTransfer(request)
      .accountsPartial({
        mint: mintPubkey,
        vaultTokenAccount,
        recipientTokenAccount,
        relayEscrow: relayEscrowPDA,
        executor: provider.wallet.publicKey,
        recipient: recipient.publicKey,
        vault: vaultPDA,
        usedRequest: requestPDA,
        tokenProgram: TOKEN_PROGRAM_ID,
        associatedTokenProgram: ASSOCIATED_TOKEN_PROGRAM_ID,
        systemProgram: SystemProgram.programId,
        ixSysvar: anchor.web3.SYSVAR_INSTRUCTIONS_PUBKEY,
      })
      .preInstructions([
        anchor.web3.Ed25519Program.createInstructionWithPublicKey({
          publicKey: allocator.publicKey.toBytes(),
          message: messagHash,
          signature: signature,
        }),
      ])
      .rpc();

    const usedRequestState = await program.account.usedRequest.fetch(
      requestPDA
    );

    const recipientBalanceAfter =
      await provider.connection.getTokenAccountBalance(recipientTokenAccount);
    const vaultBalanceAfter = await provider.connection.getTokenAccountBalance(
      vaultTokenAccount
    );

    assert.equal(usedRequestState.isUsed, true, "Incorrect usedRequest State");

    assert.equal(
      Number(recipientBalanceAfter.value.amount) -
        Number(recipientBalanceBefore.value.amount),
      transferAmount,
      "Incorrect SPL transfer to recipient"
    );
    assert.equal(
      Number(vaultBalanceBefore.value.amount) -
        Number(vaultBalanceAfter.value.amount),
      transferAmount,
      "Incorrect SPL deduction from vault"
    );
  });

  it("Execute token2022 transfer with allocator signature", async () => {
    const transferAmount = LAMPORTS_PER_SOL / 2;

    const request = {
      recipient: recipient.publicKey,
      token: mint2022Pubkey,
      amount: new anchor.BN(transferAmount),
      nonce: new anchor.BN(Date.now() + Math.floor(Math.random() * 1000)),
      expiration: new anchor.BN(Math.floor(Date.now() / 1000) + 300),
    };

    const messagePath = hashRequest(request);
    const signature = nacl.sign.detached(messagePath, allocator.secretKey);
    const requestPDA = await getUsedRequestPDA(request);

    const recipientBalanceBefore =
      await provider.connection.getTokenAccountBalance(recipient2022TokenAccount);
    const vaultBalanceBefore = await provider.connection.getTokenAccountBalance(
      vault2022TokenAccount
    );

    await program.methods
      .executeTransfer(request)
      .accountsPartial({
        mint: mint2022Pubkey,
        vaultTokenAccount: vault2022TokenAccount,
        recipientTokenAccount: recipient2022TokenAccount,
        relayEscrow: relayEscrowPDA,
        executor: provider.wallet.publicKey,
        recipient: recipient.publicKey,
        vault: vaultPDA,
        usedRequest: requestPDA,
        tokenProgram: TOKEN_2022_PROGRAM_ID,
        associatedTokenProgram: ASSOCIATED_TOKEN_PROGRAM_ID,
        systemProgram: SystemProgram.programId,
        ixSysvar: anchor.web3.SYSVAR_INSTRUCTIONS_PUBKEY,
      })
      .preInstructions([
        anchor.web3.Ed25519Program.createInstructionWithPublicKey({
          publicKey: allocator.publicKey.toBytes(),
          message: messagePath,
          signature: signature,
        }),
      ])
      .rpc();

    const recipientBalanceAfter =
      await provider.connection.getTokenAccountBalance(recipient2022TokenAccount);
    const vaultBalanceAfter = await provider.connection.getTokenAccountBalance(
      vault2022TokenAccount
    );

    assert.equal(
      Number(recipientBalanceAfter.value.amount) -
      Number(recipientBalanceBefore.value.amount),
      transferAmount,
      "Incorrect token transfer to recipient"
    );

    assert.equal(
      Number(vaultBalanceBefore.value.amount) -
      Number(vaultBalanceAfter.value.amount),
      transferAmount,
      "Incorrect token deduction from vault"
    );
  });
  
  it("Should fail with invalid allocator signature", async () => {
    const transferAmount = LAMPORTS_PER_SOL / 2;
    const fakeAllocator = Keypair.generate();

    const request = {
      recipient: recipient.publicKey,
      token: null,
      amount: new anchor.BN(transferAmount),
      nonce: new anchor.BN(Date.now() + Math.floor(Math.random() * 1000)),
      expiration: new anchor.BN(Math.floor(Date.now() / 1000) + 300),
    };

    const messagHash = hashRequest(request);

    // Create invalid signature with fake allocator
    const invalidSignature = nacl.sign.detached(
      messagHash,
      fakeAllocator.secretKey
    );

    const requestPDA = await getUsedRequestPDA(request);

    try {
      await program.methods
        .executeTransfer(request)
        .accountsPartial({
          mint: null,
          vaultTokenAccount: null,
          recipientTokenAccount: null,
          relayEscrow: relayEscrowPDA,
          executor: provider.wallet.publicKey,
          recipient: recipient.publicKey,
          vault: vaultPDA,
          usedRequest: requestPDA,
          tokenProgram: TOKEN_PROGRAM_ID,
          associatedTokenProgram: ASSOCIATED_TOKEN_PROGRAM_ID,
          systemProgram: SystemProgram.programId,
          ixSysvar: anchor.web3.SYSVAR_INSTRUCTIONS_PUBKEY,
        })
        .preInstructions([
          anchor.web3.Ed25519Program.createInstructionWithPublicKey({
            publicKey: fakeAllocator.publicKey.toBytes(),
            message: messagHash,
            signature: invalidSignature,
          }),
        ])
        .rpc();
      assert.fail("Should have failed with invalid signature");
    } catch (e) {
      assert.include(e.message, "AllocatorSignerMismatch");
    }
  });

  it("Should not allow double execution of same request", async () => {
    const transferAmount = LAMPORTS_PER_SOL / 2;

    const request = {
      recipient: recipient.publicKey,
      token: null,
      amount: new anchor.BN(transferAmount),
      nonce: new anchor.BN(Date.now() + Math.floor(Math.random() * 1000)),
      expiration: new anchor.BN(Math.floor(Date.now() / 1000) + 300),
    };

    const messagHash = hashRequest(request);
    const signature = nacl.sign.detached(messagHash, allocator.secretKey);
    const requestPDA = await getUsedRequestPDA(request);

    // First execution
    await program.methods
      .executeTransfer(request)
      .accountsPartial({
        mint: null,
        vaultTokenAccount: null,
        recipientTokenAccount: null,
        relayEscrow: relayEscrowPDA,
        executor: provider.wallet.publicKey,
        recipient: recipient.publicKey,
        vault: vaultPDA,
        usedRequest: requestPDA,
        tokenProgram: TOKEN_PROGRAM_ID,
        associatedTokenProgram: ASSOCIATED_TOKEN_PROGRAM_ID,
        systemProgram: SystemProgram.programId,
        ixSysvar: anchor.web3.SYSVAR_INSTRUCTIONS_PUBKEY,
      })
      .preInstructions([
        anchor.web3.Ed25519Program.createInstructionWithPublicKey({
          publicKey: allocator.publicKey.toBytes(),
          message: messagHash,
          signature: signature,
        }),
      ])
      .rpc();

    // Second execution should fail
    try {
      await program.methods
        .executeTransfer(request)
        .accountsPartial({
          mint: null,
          vaultTokenAccount: null,
          recipientTokenAccount: null,
          relayEscrow: relayEscrowPDA,
          executor: provider.wallet.publicKey,
          recipient: recipient.publicKey,
          vault: vaultPDA,
          usedRequest: requestPDA,
          tokenProgram: TOKEN_PROGRAM_ID,
          associatedTokenProgram: ASSOCIATED_TOKEN_PROGRAM_ID,
          systemProgram: SystemProgram.programId,
          ixSysvar: anchor.web3.SYSVAR_INSTRUCTIONS_PUBKEY,
        })
        .preInstructions([
          anchor.web3.Ed25519Program.createInstructionWithPublicKey({
            publicKey: allocator.publicKey.toBytes(),
            message: messagHash,
            signature: signature,
          }),
        ])
        .rpc();
      assert.fail("Should have failed with request already used");
    } catch (e) {
      assert.include(e.message, "already in use");
      assert.include(e.message, requestPDA.toBase58());
    }
  });

  it("Should fail execute transfer with mismatched recipient", async () => {
    const transferAmount = LAMPORTS_PER_SOL / 10; // 0.1 SOL

    // Create transfer request
    const request = {
      recipient: recipient.publicKey,
      token: null, // SOL transfer
      amount: new anchor.BN(transferAmount),
      nonce: new anchor.BN(Date.now() + Math.floor(Math.random() * 1000)),
      expiration: new anchor.BN(Math.floor(Date.now() / 1000) + 300),
    };

    const messagHash = hashRequest(request);

    // Sign with allocator
    const signature = nacl.sign.detached(messagHash, allocator.secretKey);
    const requestPDA = await getUsedRequestPDA(request);

    try {
      await program.methods
        .executeTransfer(request)
        .accountsPartial({
          mint: null,
        vaultTokenAccount: null,
        recipientTokenAccount: null,
        relayEscrow: relayEscrowPDA,
        executor: provider.wallet.publicKey,
        recipient: wrongRecipient.publicKey,
        vault: vaultPDA,
        usedRequest: requestPDA,
        tokenProgram: TOKEN_PROGRAM_ID,
        associatedTokenProgram: ASSOCIATED_TOKEN_PROGRAM_ID,
        systemProgram: SystemProgram.programId,
        ixSysvar: anchor.web3.SYSVAR_INSTRUCTIONS_PUBKEY,
      })
      .preInstructions([
        anchor.web3.Ed25519Program.createInstructionWithPublicKey({
          publicKey: allocator.publicKey.toBytes(),
          message: messagHash,
          signature: signature,
        }),
      ]).rpc();

      assert.fail("Should have failed with invalid recipient");
    } catch (err) {
      assert.include(err.message, "InvalidRecipient");
  
      // Verify request was not marked as used
      try {
        await program.account.usedRequest.fetch(requestPDA);
        assert.fail("Request should not exist");
      } catch (e) {
        assert.include(e.message, "Account does not exist");
      }
    }
  });

  it("Should fail execute token transfer with mismatched recipient", async () => {
    const transferAmount = LAMPORTS_PER_SOL / 10;
  
    // Create transfer request with recipient A
    const request = {
      recipient: recipient.publicKey, // Use original recipient in request
      token: mintPubkey,
      amount: new anchor.BN(transferAmount),
      nonce: new anchor.BN(Date.now() + Math.floor(Math.random() * 1000)),
      expiration: new anchor.BN(Math.floor(Date.now() / 1000) + 300),
    };
  
    const messagHash = hashRequest(request);
    const signature = nacl.sign.detached(messagHash, allocator.secretKey);
    const requestPDA = await getUsedRequestPDA(request);
  
    try {
      // But try to execute with recipient B
      await program.methods
      .executeTransfer(request)
      .accountsPartial({
        mint: mintPubkey,
        vaultTokenAccount,
        recipientTokenAccount: wrongRecipientTokenAccount,
        relayEscrow: relayEscrowPDA,
        executor: provider.wallet.publicKey,
        recipient: wrongRecipient.publicKey,
        vault: vaultPDA,
        usedRequest: requestPDA,
        tokenProgram: TOKEN_PROGRAM_ID,
        associatedTokenProgram: ASSOCIATED_TOKEN_PROGRAM_ID,
        systemProgram: SystemProgram.programId,
        ixSysvar: anchor.web3.SYSVAR_INSTRUCTIONS_PUBKEY,
      })
      .preInstructions([
        anchor.web3.Ed25519Program.createInstructionWithPublicKey({
          publicKey: allocator.publicKey.toBytes(),
          message: messagHash,
          signature: signature,
        }),
      ])
      .rpc();
  
      assert.fail("Should have failed with invalid recipient");
    } catch (err) {
      assert.include(err.message, "InvalidRecipient");
  
      // Verify request was not marked as used
      try {
        await program.account.usedRequest.fetch(requestPDA);
        assert.fail("Request should not exist");
      } catch (e) {
        assert.include(e.message, "Account does not exist");
      }
    }
  });

  it("Execute multiple transfer requests in a single transaction", async () => {
    const transferAmount = LAMPORTS_PER_SOL / 10; // 0.25 SOL each

    // Create two transfer requests
    const request1 = {
      recipient: recipient.publicKey,
      token: null, // SOL transfer
      amount: new anchor.BN(transferAmount),
      nonce: new anchor.BN(Date.now() + Math.floor(Math.random() * 1000)),
      expiration: new anchor.BN(Math.floor(Date.now() / 1000) + 300),
    };

    const request2 = {
      recipient: recipient.publicKey,
      token: mintPubkey, // Token transfer
      amount: new anchor.BN(transferAmount),
      nonce: new anchor.BN(Date.now() + Math.floor(Math.random() * 1000)),
      expiration: new anchor.BN(Math.floor(Date.now() / 1000) + 300),
    };

    // Encode messages and create signatures
    const message1Hash = hashRequest(request1);
    const message2Hash = hashRequest(request2);

    const signature1 = nacl.sign.detached(message1Hash, allocator.secretKey);
    const signature2 = nacl.sign.detached(message2Hash, allocator.secretKey);

    // Get PDAs
    const requestPDA1 = await getUsedRequestPDA(request1);
    const requestPDA2 = await getUsedRequestPDA(request2);

    // Get initial balances
    const recipientSOLBefore = await provider.connection.getBalance(
      recipient.publicKey
    );
    const vaultSOLBefore = await provider.connection.getBalance(vaultPDA);
    const recipientTokenBefore =
      await provider.connection.getTokenAccountBalance(recipientTokenAccount);
    const vaultTokenBefore = await provider.connection.getTokenAccountBalance(
      vaultTokenAccount
    );

    // Create transaction with multiple instructions
    const tx = new anchor.web3.Transaction();

    // Add first transfer (SOL)
    tx.add(
      anchor.web3.Ed25519Program.createInstructionWithPublicKey({
        publicKey: allocator.publicKey.toBytes(),
        message: message1Hash,
        signature: signature1,
      })
    );

    tx.add(
      await program.methods
        .executeTransfer(request1)
        .accountsPartial({
          mint: null,
          vaultTokenAccount: null,
          recipientTokenAccount: null,
          relayEscrow: relayEscrowPDA,
          executor: provider.wallet.publicKey,
          recipient: recipient.publicKey,
          vault: vaultPDA,
          usedRequest: requestPDA1,
          tokenProgram: TOKEN_PROGRAM_ID,
          associatedTokenProgram: ASSOCIATED_TOKEN_PROGRAM_ID,
          systemProgram: SystemProgram.programId,
          ixSysvar: anchor.web3.SYSVAR_INSTRUCTIONS_PUBKEY,
        })
        .instruction()
    );

    // Add second transfer (Token)
    tx.add(
      anchor.web3.Ed25519Program.createInstructionWithPublicKey({
        publicKey: allocator.publicKey.toBytes(),
        message: message2Hash,
        signature: signature2,
      })
    );

    tx.add(
      await program.methods
        .executeTransfer(request2)
        .accountsPartial({
          mint: mintPubkey,
          vaultTokenAccount,
          recipientTokenAccount,
          relayEscrow: relayEscrowPDA,
          executor: provider.wallet.publicKey,
          recipient: recipient.publicKey,
          vault: vaultPDA,
          usedRequest: requestPDA2,
          tokenProgram: TOKEN_PROGRAM_ID,
          associatedTokenProgram: ASSOCIATED_TOKEN_PROGRAM_ID,
          systemProgram: SystemProgram.programId,
          ixSysvar: anchor.web3.SYSVAR_INSTRUCTIONS_PUBKEY,
        })
        .instruction()
    );

    // Send transaction
    await provider.sendAndConfirm(tx);

    // Verify execution
    const usedRequestState1 = await program.account.usedRequest.fetch(
      requestPDA1
    );
    const usedRequestState2 = await program.account.usedRequest.fetch(
      requestPDA2
    );

    assert.equal(
      usedRequestState1.isUsed,
      true,
      "First request should be marked as used"
    );
    assert.equal(
      usedRequestState2.isUsed,
      true,
      "Second request should be marked as used"
    );

    // Verify balances
    const recipientSOLAfter = await provider.connection.getBalance(
      recipient.publicKey
    );
    const vaultSOLAfter = await provider.connection.getBalance(vaultPDA);
    const recipientTokenAfter =
      await provider.connection.getTokenAccountBalance(recipientTokenAccount);
    const vaultTokenAfter = await provider.connection.getTokenAccountBalance(
      vaultTokenAccount
    );

    // Verify SOL transfer
    assert.equal(
      recipientSOLAfter - recipientSOLBefore,
      transferAmount,
      "Incorrect SOL transfer amount"
    );
    assert.equal(
      vaultSOLBefore - vaultSOLAfter,
      transferAmount,
      "Incorrect SOL deduction from vault"
    );

    // Verify Token transfer
    assert.equal(
      Number(recipientTokenAfter.value.amount) -
        Number(recipientTokenBefore.value.amount),
      transferAmount,
      "Incorrect token transfer amount"
    );
    assert.equal(
      Number(vaultTokenBefore.value.amount) -
        Number(vaultTokenAfter.value.amount),
      transferAmount,
      "Incorrect token deduction from vault"
    );
  });

  it("Should fail executing multiple transfer request if one signature is invalid", async () => {
    const transferAmount = LAMPORTS_PER_SOL / 10;

    // Create two transfer requests
    const request1 = {
      recipient: recipient.publicKey,
      token: null,
      amount: new anchor.BN(transferAmount),
      nonce: new anchor.BN(Date.now() + Math.floor(Math.random() * 1000)),
      expiration: new anchor.BN(Math.floor(Date.now() / 1000) + 300),
    };
    const request2 = {
      recipient: recipient.publicKey,
      token: null,
      amount: new anchor.BN(transferAmount),
      nonce: new anchor.BN(Date.now() + Math.floor(Math.random() * 1000)),
      expiration: new anchor.BN(Math.floor(Date.now() / 1000) + 300),
    };

    const message1Hash = hashRequest(request1);
    const message2Hash = hashRequest(request2);

    const signature1 = nacl.sign.detached(message1Hash, allocator.secretKey);

    // Use wrong signer for second signature
    const fakeAllocator = Keypair.generate();
    const signature2 = nacl.sign.detached(
      message2Hash,
      fakeAllocator.secretKey
    );

    const requestPDA1 = await getUsedRequestPDA(request1);
    const requestPDA2 = await getUsedRequestPDA(request2);

    const tx = new anchor.web3.Transaction();

    // Add first transfer
    tx.add(
      anchor.web3.Ed25519Program.createInstructionWithPublicKey({
        publicKey: allocator.publicKey.toBytes(),
        message: message1Hash,
        signature: signature1,
      })
    );

    tx.add(
      await program.methods
        .executeTransfer(request1)
        .accountsPartial({
          mint: null,
          vaultTokenAccount: null,
          recipientTokenAccount: null,
          relayEscrow: relayEscrowPDA,
          executor: provider.wallet.publicKey,
          recipient: recipient.publicKey,
          vault: vaultPDA,
          usedRequest: requestPDA1,
          tokenProgram: TOKEN_PROGRAM_ID,
          associatedTokenProgram: ASSOCIATED_TOKEN_PROGRAM_ID,
          systemProgram: SystemProgram.programId,
          ixSysvar: anchor.web3.SYSVAR_INSTRUCTIONS_PUBKEY,
        })
        .instruction()
    );

    // Add second transfer with invalid signature
    tx.add(
      anchor.web3.Ed25519Program.createInstructionWithPublicKey({
        publicKey: fakeAllocator.publicKey.toBytes(),
        message: message2Hash,
        signature: signature2,
      })
    );

    tx.add(
      await program.methods
        .executeTransfer(request2)
        .accountsPartial({
          mint: null,
          vaultTokenAccount: null,
          recipientTokenAccount: null,
          relayEscrow: relayEscrowPDA,
          executor: provider.wallet.publicKey,
          recipient: recipient.publicKey,
          vault: vaultPDA,
          usedRequest: requestPDA2,
          tokenProgram: TOKEN_PROGRAM_ID,
          associatedTokenProgram: ASSOCIATED_TOKEN_PROGRAM_ID,
          systemProgram: SystemProgram.programId,
          ixSysvar: anchor.web3.SYSVAR_INSTRUCTIONS_PUBKEY,
        })
        .instruction()
    );

    try {
      await provider.sendAndConfirm(tx);
      assert.fail("Should fail due to invalid signature");
    } catch (e) {
      assert.include(e.message, "AllocatorSignerMismatch");

      // Verify neither transfer was executed
      try {
        await program.account.usedRequest.fetch(requestPDA1);
        assert.fail("First request should not exist");
      } catch (e) {
        assert.include(e.message, "Account does not exist");
      }

      try {
        await program.account.usedRequest.fetch(requestPDA2);
        assert.fail("Second request should not exist");
      } catch (e) {
        assert.include(e.message, "Account does not exist");
      }
    }
  });

  const hashRequest = (request: any) => {
    const message = program.coder.types.encode("transferRequest", request);
    const hashData = sha256.create();
    hashData.update(message);
    return Buffer.from(hashData.array());
  };

  const getUsedRequestPDA = async (request: any) => {
    const requestHash = hashRequest(request);
    const [pda] = await PublicKey.findProgramAddress(
      [Buffer.from("used_request"), requestHash],
      program.programId
    );
    return pda;
  };
});<|MERGE_RESOLUTION|>--- conflicted
+++ resolved
@@ -50,7 +50,6 @@
   let vaultTokenAccount: PublicKey;
   let recipientTokenAccount: PublicKey;
   let wrongRecipientTokenAccount: PublicKey;
-<<<<<<< HEAD
 
   // SPL Token 2022 test accounts
   let mint2022Keypair: Keypair;
@@ -58,8 +57,7 @@
   let user2022TokenAccount: PublicKey;
   let vault2022TokenAccount: PublicKey;
   let recipient2022TokenAccount: PublicKey;
-=======
->>>>>>> 3ce58149
+
 
   before(async () => {
     // Airdrop SOL to test accounts
@@ -154,7 +152,6 @@
       recipient.publicKey
     );
 
-<<<<<<< HEAD
     recipient2022TokenAccount = await createAssociatedTokenAccount(
       provider.connection,
       owner,
@@ -164,8 +161,6 @@
       TOKEN_2022_PROGRAM_ID
     );
 
-=======
->>>>>>> 3ce58149
     wrongRecipientTokenAccount = await createAssociatedTokenAccount(
       provider.connection,
       owner,
@@ -216,29 +211,6 @@
     }
   });
 
-<<<<<<< HEAD
-=======
-  it("Initialize with none-owner should fail", async () => {
-    try {
-      await program.methods
-        .initialize()
-        .accountsPartial({
-          relayEscrow: relayEscrowPDA,
-          vault: vaultPDA,
-          owner: fakeOwner.publicKey,
-          allocator: allocator.publicKey,
-          systemProgram: SystemProgram.programId,
-        })
-        .signers([fakeOwner])
-        .rpc();
-        
-      assert.fail("Should have thrown error");
-    } catch (err) {
-      assert.include(err.message, "Unauthorized");
-    }
-  });
-
->>>>>>> 3ce58149
   it("Should successfully initialize with correct owner", async () => {
     try {
       await program.methods
@@ -437,7 +409,6 @@
     }
   });
 
-<<<<<<< HEAD
   it("Deposit token2022", async () => {
     const depositAmount = LAMPORTS_PER_SOL;
     const id = Array.from(Buffer.alloc(32, 3));
@@ -495,8 +466,6 @@
     );
   });
 
-=======
->>>>>>> 3ce58149
   it("Should fail deposit token with incorrect vault token account", async () => {
     const depositAmount = LAMPORTS_PER_SOL;
     const id = Array.from(Buffer.alloc(32, 4));
